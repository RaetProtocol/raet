# -*- coding: utf-8 -*-
'''
stacking.py raet protocol stacking classes
'''
# pylint: skip-file
# pylint: disable=W0611

# Import python libs
import socket
import binascii
import struct

try:
    import simplejson as json
except ImportError:
    import json

# Import ioflo libs
from ioflo.base.odicting import odict
from ioflo.base import aiding
from ioflo.base.aiding import packByte, unpackByte

from .. import raeting
from .. import nacling
from . import packeting
from . import estating

from ioflo.base.consoling import getConsole
console = getConsole()

class Transaction(object):
    '''
    RAET protocol transaction class
    '''
    Timeout =  5.0 # default timeout

    def __init__(self, stack=None, remote=None, kind=None, timeout=None,
                 rmt=False, bcst=False, wait=False, sid=None, tid=None,
                 txData=None, txPacket=None, rxPacket=None):
        '''
        Setup Transaction instance
        timeout of 0.0 means no timeout go forever
        '''
        self.stack = stack
        self.remote = remote
        self.kind = kind or raeting.PACKET_DEFAULTS['tk']

        if timeout is None:
            timeout = self.Timeout
        self.timeout = timeout
        self.timer = aiding.StoreTimer(self.stack.store, duration=self.timeout)

        self.rmt = rmt # remote initiator
        self.bcst = bcst # bf flag
        self.wait = wait # wf flag

        self.sid = sid
        self.tid = tid

        self.txData = txData or odict() # data used to prepare last txPacket
        self.txPacket = txPacket  # last tx packet needed for retries
        self.rxPacket = rxPacket  # last rx packet needed for index

    @property
    def index(self):
        '''
        Property is transaction tuple (rf, le, re, si, ti, bf,)
        Not to be used in join (Joiner and Joinent) since bootstrapping
        Use the txPacket (Joiner) or rxPacket (Joinent) .data instead
        '''
        le = self.remote.nuid
        re = self.remote.fuid
        return ((self.rmt, le, re, self.sid, self.tid, self.bcst,))

    def process(self):
        '''
        Process time based handling of transaction like timeout or retries
        '''
        pass

    def receive(self, packet):
        '''
        Process received packet Subclasses should super call this
        '''
        self.rxPacket = packet

    def transmit(self, packet):
        '''
        Queue tx duple on stack transmit queue
        '''
        try:
            self.stack.tx(packet.packed, self.remote.uid)
        except raeting.StackError as ex:
            console.terse(str(ex) + '\n')
            self.stack.incStat(self.statKey())
            self.remove(remote=self.remote, index=packet.index)
            return
        self.txPacket = packet

    def add(self, remote=None, index=None):
        '''
        Add self to remote transactions
        '''
        if not index:
            index = self.index
        if not remote:
            remote = self.remote
        remote.addTransaction(index, self)

    def remove(self, remote=None, index=None):
        '''
        Remove self from remote transactions
        '''
        if not index:
            index = self.index
        if not remote:
            remote = self.remote
        if remote:
            remote.removeTransaction(index, transaction=self)

    def statKey(self):
        '''
        Return the stat name key from class name
        '''
        return ("{0}_transaction_failure".format(self.__class__.__name__.lower()))

    def nack(self, **kwa):
        '''
        Placeholder override in sub class
        nack to terminate transaction with other side of transaction
        '''
        pass

class Initiator(Transaction):
    '''
    RAET protocol initiator transaction class
    '''
    def __init__(self, **kwa):
        '''
        Setup Transaction instance
        '''
        kwa['rmt'] = False  # force rmt to False since local initator
        super(Initiator, self).__init__(**kwa)

    def process(self):
        '''
        Process time based handling of transaction like timeout or retries
        '''
        if self.timeout > 0.0 and self.timer.expired:
            self.remove()

class Correspondent(Transaction):
    '''
    RAET protocol correspondent transaction class
    '''
    Requireds = ['sid', 'tid', 'rxPacket']

    def __init__(self, **kwa):
        '''
        Setup Transaction instance
        '''
        kwa['rmt'] = True  # force rmt to True since remote initiator

        missing = []
        for arg in self.Requireds:
            if arg not in kwa:
                missing.append(arg)
        if missing:
            emsg = "Missing required keyword arguments: '{0}'".format(missing)
            raise TypeError(emsg)

        super(Correspondent, self).__init__(**kwa)

class Staler(Initiator):
    '''
    RAET protocol Staler initiator transaction class
    '''
    def __init__(self, **kwa):
        '''
        Setup Transaction instance
        '''
        for key in ['kind', 'sid', 'tid', 'rxPacket']:
            if key not  in kwa:
                emsg = "Missing required keyword arguments: '{0}'".format(key)
                raise TypeError(emsg)
        super(Staler, self).__init__(**kwa)

        self.prep()

    def prep(self):
        '''
        Prepare .txData for nack to stale
        '''
        self.txData.update(
                            dh=self.rxPacket.data['sh'], # may need for index
                            dp=self.rxPacket.data['sp'], # may need for index
                            se=self.remote.nuid,
                            de=self.rxPacket.data['se'],
                            tk=self.kind,
                            cf=self.rmt,
                            bf=self.bcst,
                            wf=self.wait,
                            si=self.sid,
                            ti=self.tid,
                            ck=raeting.coatKinds.nada,
                            fk=raeting.footKinds.nada
                          )

    def nack(self):
        '''
        Send nack to stale packet from correspondent.
        This is used when a correspondent packet is received but no matching
        Initiator transaction is found. So create a dummy initiator and send
        a nack packet back. Do not add transaction so don't need to remove it.
        '''
        ha = (self.rxPacket.data['sh'], self.rxPacket.data['sp'])
        emsg = "Staler {0}. Stale transaction from {1} nacking...\n".format(self.stack.name, ha )
        console.terse(emsg)
        self.stack.incStat('stale_correspondent_attempt')

        if self.rxPacket.data['se'] not in self.stack.remotes:
            emsg = "Staler {0}. Unknown correspondent estate id '{1}'\n".format(
                    self.stack.name, self.rxPacket.data['se'])
            console.terse(emsg)
            self.stack.incStat('unknown_correspondent_uid')
            #return #maybe we should return and not respond at all in this case

        body = odict()
        packet = packeting.TxPacket(stack=self.stack,
                                    kind=raeting.pcktKinds.nack,
                                    embody=body,
                                    data=self.txData)
        try:
            packet.pack()
        except raeting.PacketError as ex:
            console.terse(str(ex) + '\n')
            self.stack.incStat("packing_error")
            return

        self.stack.txes.append((packet.packed, ha))
        console.terse("Staler {0}. Do Nack stale correspondent {1} at {2}\n".format(
                self.stack.name, ha, self.stack.store.stamp))
        self.stack.incStat('stale_correspondent_nack')


class Stalent(Correspondent):
    '''
    RAET protocol Stalent correspondent transaction class
    '''
    Requireds = ['kind', 'sid', 'tid', 'rxPacket']

    def __init__(self, **kwa):
        '''
        Setup Transaction instance
        '''
        super(Stalent, self).__init__(**kwa)

        self.prep()

    def prep(self):
        '''
        Prepare .txData for nack to stale
        '''
        self.txData.update(
                            dh=self.rxPacket.data['sh'], # may need for index
                            dp=self.rxPacket.data['sp'], # may need for index
                            se=self.rxPacket.data['de'],
                            de=self.rxPacket.data['se'],
                            tk=self.kind,
                            cf=self.rmt,
                            bf=self.bcst,
                            wf=self.wait,
                            si=self.sid,
                            ti=self.tid,
                            ck=raeting.coatKinds.nada,
                            fk=raeting.footKinds.nada
                           )

    def nack(self, kind=raeting.pcktKinds.nack):
        '''
        Send nack to stale packet from initiator.
        This is used when a initiator packet is received but with a stale session id
        So create a dummy correspondent and send a nack packet back.
        Do not add transaction so don't need to remove it.
        '''
        ha = (self.rxPacket.data['sh'], self.rxPacket.data['sp'])
        emsg = "Stalent {0}. Stale transaction from '{1}' nacking ...\n".format(
                self.stack.name, ha )
        console.terse(emsg)
        self.stack.incStat('stale_initiator_attempt')

        if self.rxPacket.data['se'] not in self.stack.remotes:
            emsg = "Stalent {0} Unknown initiator estate id '{1}'\n".format(
                    self.stack.name,
                    self.rxPacket.data['se'])
            console.terse(emsg)
            self.stack.incStat('unknown_initiator_uid')
            #return #maybe we should return and not respond at all in this case

        body = odict()
        packet = packeting.TxPacket(stack=self.stack,
                                    kind=kind,
                                    embody=body,
                                    data=self.txData)
        try:
            packet.pack()
        except raeting.PacketError as ex:
            console.terse(str(ex) + '\n')
            self.stack.incStat("packing_error")
            return

        if kind == raeting.pcktKinds.renew:
            console.terse("Stalent {0}. Do Renew of {1} at {2}\n".format(
                    self.stack.name, ha, self.stack.store.stamp))
        elif kind == raeting.pcktKinds.refuse:
            console.terse("Stalent {0}. Do Refuse of {1} at {2}\n".format(
                    self.stack.name, ha, self.stack.store.stamp))
        elif kind == raeting.pcktKinds.reject:
            console.terse("Stalent {0}. Do Reject of {1} at {2}\n".format(
                    self.stack.name, ha, self.stack.store.stamp))
        elif kind == raeting.pcktKinds.nack:
            console.terse("Stalent {0}. Do Nack of {1} at {2}\n".format(
                    self.stack.name, ha, self.stack.store.stamp))
        else:
            console.terse("Stalent {0}. Invalid nack kind of {1} nacking anyway "
                    " at {2}\n".format(self.stack.name,
                                       kind,
                                       self.stack.store.stamp))
            kind == raeting.pcktKinds.nack

        self.stack.txes.append((packet.packed, ha))
        self.stack.incStat('stale_initiator_nack')

class Joiner(Initiator):
    '''
    RAET protocol Joiner Initiator class Dual of Joinent

    Joiner must always add new remote since always must anticipate response to
    request.
    '''
    RedoTimeoutMin = 1.0 # initial timeout
    RedoTimeoutMax = 4.0 # max timeout

    def __init__(self, redoTimeoutMin=None, redoTimeoutMax=None,
                 cascade=False, renewal=False, **kwa):
        '''
        Setup Transaction instance
        '''
        kwa['kind'] = raeting.trnsKinds.join
        super(Joiner, self).__init__(**kwa)

        self.cascade = cascade

        self.redoTimeoutMax = redoTimeoutMax or self.RedoTimeoutMax
        self.redoTimeoutMin = redoTimeoutMin or self.RedoTimeoutMin
        self.redoTimer = aiding.StoreTimer(self.stack.store,
                                           duration=self.redoTimeoutMin)

        self.sid = 0 #always 0 for join
        self.tid = self.remote.nextTid()
        # fuid is assigned during join but want to preserve vacuousness for remove
        self.vacuous = (self.remote.fuid == 0)
        self.renewal = renewal # is current join a renew, vacuous rejoin
        self.prep()
        # don't dump remote yet since its ephemeral until we join and get valid uid

    def transmit(self, packet):
        '''
        Augment transmit with restart of redo timer
        '''
        super(Joiner, self).transmit(packet)
        self.redoTimer.restart()

    def add(self, remote=None, index=None):
        '''
        Augment with add self.remote to stack.joinees if vacuous
        '''
        super(Joiner, self).add(remote=remote, index=index)
        # self.remote is now assigned
        if self.vacuous: # vacuous
            self.stack.joinees[self.remote.ha] = self.remote

    def remove(self, remote=None, index=None):
        '''
        Remove self from stack transactions
        '''
        super(Joiner, self).remove(remote=remote, index=index)
        # self.remote is now assigned
        if self.vacuous: # vacuous
            if self.remote.ha in self.stack.joinees:
                del self.stack.joinees[self.remote.ha]

    def receive(self, packet):
        """
        Process received packet belonging to this transaction
        """
        super(Joiner, self).receive(packet) #  self.rxPacket = packet

        if packet.data['tk'] == raeting.trnsKinds.join:
            if packet.data['pk'] == raeting.pcktKinds.pend: # pending
                self.pend()
            elif packet.data['pk'] == raeting.pcktKinds.response: # accepted
                self.accept()
            elif packet.data['pk'] == raeting.pcktKinds.nack: #stale
                self.refuse()
            elif packet.data['pk'] == raeting.pcktKinds.refuse: #refused
                self.refuse()
            elif packet.data['pk'] == raeting.pcktKinds.renew: #renew
                self.renew()
            elif packet.data['pk'] == raeting.pcktKinds.reject: #rejected
                self.reject()

    def process(self):
        '''
        Perform time based processing of transaction
        '''
        if self.timeout > 0.0 and self.timer.expired:
            if self.txPacket and self.txPacket.data['pk'] == raeting.pcktKinds.request:
                self.remove(index=self.txPacket.index)#index changes after accept
            else:
                self.remove(index=self.index) # in case never sent txPacket

            console.concise("Joiner {0}. Timed out with {1} at {2}\n".format(
                    self.stack.name, self.remote.name, self.stack.store.stamp))

            return

        # need keep sending join until accepted or timed out
        if self.redoTimer.expired:
            duration = min(
                         max(self.redoTimeoutMin,
                              self.redoTimer.duration * 2.0),
                         self.redoTimeoutMax)
            self.redoTimer.restart(duration=duration)
            if (self.txPacket and
                    self.txPacket.data['pk'] == raeting.pcktKinds.request):
                self.transmit(self.txPacket) #redo
                console.concise("Joiner {0}. Redo Join with {1} at {2}\n".format(
                         self.stack.name, self.remote.name, self.stack.store.stamp))
                self.stack.incStat('redo_join')
            else: #check to see if status has changed to accept after other kind
                if self.remote:
                    status = self.stack.keep.statusRemote(self.remote, dump=True)
                    if status == raeting.acceptances.accepted:
                        self.complete()
                    elif status == raeting.acceptances.rejected:
                        "Joiner {0}: Estate '{1}' uid '{2}' keys rejected\n".format(
                                self.stack.name, self.remote.name, self.remote.uid)
                        self.stack.removeRemote(self.remote, clear=True)
                        # removeRemote also nacks

    def prep(self):
        '''
        Prepare .txData
        '''
        self.txData.update(
                            dh=self.remote.ha[0], # may need for index
                            dp=self.remote.ha[1], # may need for index
                            se=self.remote.nuid,
                            de=self.remote.fuid,
                            tk=self.kind,
                            cf=self.rmt,
                            bf=self.bcst,
                            wf=self.wait,
                            si=self.sid,
                            ti=self.tid,
                            ck=raeting.coatKinds.nada,
                            fk=raeting.footKinds.nada
                          )

    def join(self):
        '''
        Send join request
        '''
        joins = self.remote.joinInProcess()
        if joins:
            emsg = ("Joiner {0}. Join with {1} already in process. "
                    "Aborting...\n".format(
                                           self.stack.name,
                                           self.remote.name))
            console.concise(emsg)
            return

        self.remote.joined = None

<<<<<<< HEAD
        if self.stack.application is None:
=======
        if not self.stack.application:
>>>>>>> 72d801fd
            self.stack.application = 0
        else:
            if self.stack.application < 0 or self.stack.application > 255:
                emsg = ("Joiner {0}. Invalid application field value {1} for {2}. "
                                "Aborting...\n".format(
                                                       self.stack.name,
                                                       self.stack.application,
                                                       self.remote.name))
                console.concise(emsg)
                return

        fields = [0, 0, 0, 0, 0, 0, 0, self.stack.main]
        operation = packByte(fmt='11111111', fields=fields)

        body = odict([('name', self.stack.local.name),
<<<<<<< HEAD
                      ('mode', "{0:02x}{0:02x}".format(self.stack.application,
                                                       operation)),
=======
                      ('mode', "{0:02x}{1:02x}".format(self.stack.application, operation)),
>>>>>>> 72d801fd
                      ('verhex', self.stack.local.signer.verhex),
                      ('pubhex', self.stack.local.priver.pubhex),
                      ('role', self.stack.local.role)])
        packet = packeting.TxPacket(stack=self.stack,
                                    kind=raeting.pcktKinds.request,
                                    embody=body,
                                    data=self.txData)
        try:
            packet.pack()
        except raeting.PacketError as ex:
            console.terse(str(ex) + '\n')
            self.stack.incStat("packing_error")
            self.remove()
            return
        console.concise("Joiner {0}. Do Join with {1} at {2}\n".format(
                        self.stack.name, self.remote.name, self.stack.store.stamp))
        self.transmit(packet)
        self.add(index=self.txPacket.index)

    def renew(self):
        '''
        Reset to vacuous Road data and try joining again if not main
        Otherwise act as if rejected
        '''
        if not self.stack.mutable: # renew not allowed on immutable road
            emsg = ("Joiner {0}. Renew from '{1}' not allowed on immutable"
                    " road\n".format(self.stack.name, self.remote.name))
            console.terse(emsg)
            self.refuse()
            return

        console.terse("Joiner {0}. Renew from {1} at {2}\n".format(
                self.stack.name, self.remote.name, self.stack.store.stamp))
        self.stack.incStat(self.statKey())
        self.remove(index=self.txPacket.index)
        if self.remote:
            self.remote.fuid = 0 # forces vacuous join
            self.stack.dumpRemote(self.remote) # since change fuid
        self.stack.join(uid=self.remote.uid, timeout=self.timeout, renewal=True)

    def pend(self):
        '''
        Process ack pend to join packet
        '''
        if not self.stack.parseInner(self.rxPacket):
            return
        pass

    def accept(self):
        '''
        Perform acceptance in response to join response packet
        '''
        if not self.stack.parseInner(self.rxPacket):
            return

        data = self.rxPacket.data
        body = self.rxPacket.body.data

        name = body.get('name')
        if not name:
            emsg = "Missing remote name in accept packet\n"
            console.terse(emsg)
            self.stack.incStat('invalid_accept')
            self.remove(index=self.txPacket.index)
            return

        mode = body.get('mode')
        if not mode or len(mode) != 4:
            emsg = "Missing or invalid remote operation application mode in accept packet\n"
            console.terse(emsg)
            self.stack.incStat('invalid_accept')
            self.remove(index=self.rxPacket.index)
            return
        application = int(mode[:2], 16)
        main = unpackByte(fmt='11111111', byte=int(mode[2:], 16), boolean=True)[7]

        fuid = body.get('uid')
        if not fuid: # None or zero
            emsg = "Missing or invalid remote farside uid in accept packet\n"
            console.terse(emsg)
            self.stack.incStat('invalid_accept')
            self.remove(index=self.txPacket.index)
            return

        verhex = body.get('verhex')
        if not verhex:
            emsg = "Missing remote verifier key in accept packet\n"
            console.terse(emsg)
            self.stack.incStat('invalid_accept')
            self.remove(index=self.txPacket.index)
            return

        pubhex = body.get('pubhex')
        if not pubhex:
            emsg = "Missing remote crypt key in accept packet\n"
            console.terse(emsg)
            self.stack.incStat('invalid_accept')
            self.remove(index=self.txPacket.index)
            return

        role = body.get('role')
        if not role:
            emsg = "Missing remote role in accept packet\n"
            console.terse(emsg)
            self.stack.incStat('invalid_accept')
            self.remove(index=self.txPacket.index)
            return

        rha = (data['sh'], data['sp'])
        reid = data['se']
        leid = data['de']

        if self.vacuous:
            self.remote.fuid = fuid
            if not self.renewal: # ephemeral like
                if name != self.remote.name:
                    if name in self.stack.nameRemotes:
                        emsg = ("Joiner {0}.  New name '{1}' unavailable for "
                                "remote {2}\n".format(self.stack.name,
                                                      name,
                                                      self.remote.name))
                        console.terse(emsg)
                        self.nack(kind=raeting.pcktKinds.reject)
                        return
                    try:
                        self.stack.renameRemote(self.remote, new=name)
                    except raeting.StackError as ex:
                        console.terse(str(ex) + '\n')
                        self.stack.incStat(self.statKey())
                        self.remove(index=self.txPacket.index)
                        return
                self.remote.main = main
                self.remote.application = application
                self.remote.fuid = fuid
                self.remote.role = role
                self.remote.verfer = nacling.Verifier(verhex) # verify key manager
                self.remote.pubber = nacling.Publican(pubhex) # long term crypt key manager

        sameRoleKeys = (role == self.remote.role and
                        verhex == self.remote.verfer.keyhex and
                        pubhex == self.remote.pubber.keyhex)

        sameAll = (sameRoleKeys and
                   name == self.remote.name and
                   rha == self.remote.ha and
                   fuid == self.remote.fuid and
                   main == self.remote.main and
                   application == self.remote.application)

        if not sameAll and not self.stack.mutable:
            emsg = ("Joiner {0}. Attempt to change immutable road "
                                   "'{1}'\n".format(self.stack.name,
                                                    self.remote.name))
            console.terse(emsg)
            self.nack(kind=raeting.pcktKinds.reject) # reject not mutable road
            self.remove(index=self.txPacket.index)
            return

        status = self.stack.keep.statusRole(role=role,
                                                    verhex=verhex,
                                                    pubhex=pubhex,
                                                    dump=True)

        if status == raeting.acceptances.rejected:
            if sameRoleKeys:
                self.stack.removeRemote(self.remote, clear=True)
                # remove also nacks so will also reject
            else:
                self.nack(kind=raeting.pcktKinds.reject) # reject
            return

        # accepted or pending
        self.remote.acceptance = status # change acceptance of remote

        if not sameAll: # (and mutable)
            if (name in self.stack.nameRemotes and
                    self.stack.nameRemotes[name] is not self.remote): # non unique name
                emsg = "Joiner {0}. Name '{1}' unavailable for remote {2}\n".format(
                                self.stack.name, name, self.remote.name)
                console.terse(emsg)
                self.nack(kind=raeting.pcktKinds.reject)
                return

            if name != self.remote.name:
                try:
                    self.stack.renameRemote(self.remote, new=name)
                except raeting.StackError as ex:
                    console.terse(str(ex) + '\n')
                    self.stack.incStat(self.statKey())
                    self.remove(index=self.txPacket.index)
                    return

            if rha != self.remote.ha:
                self.remote.ha = rha
            if fuid != self.remote.fuid:
                self.remote.fuid = fuid
            if main != self.remote.main:
                self.remote.main = main
            if application != self.remote.application:
                self.remote.application = application
            if self.remote.role != role:
                self.remote.role = role # rerole
            if verhex != self.remote.verfer.keyhex:
                self.remote.verfer = nacling.Verifier(verhex) # verify key manager
            if pubhex != self.remote.pubber.keyhex:
                self.remote.pubber = nacling.Publican(pubhex) # long term crypt key manager

            # do not dump until complete in case hijack

        if status == raeting.acceptances.accepted: # accepted
            self.complete()
            return

        # else status == raeting.acceptance.pending or None
        self.ackPend()

    def complete(self):
        '''
        Finalize full acceptance
        '''

        if self.remote.sid == 0: # session id  must be non-zero after join
            self.remote.nextSid() # start new session
            self.remote.replaceStaleInitiators() # this join not stale since sid == 0
        if self.vacuous:
            self.remote.rsid = 0 # reset .rsid on vacuous join so allow will work
        self.remote.joined = True #accepted
        self.stack.dumpRemote(self.remote)
        self.ackAccept()

    def refuse(self):
        '''
        Process nack to join packet refused as join already in progress or some
        other problem that does not change the joined attribute
        '''
        if not self.stack.parseInner(self.rxPacket):
            return
        console.terse("Joiner {0}. Refused by {1} at {2}\n".format(
                 self.stack.name, self.remote.name, self.stack.store.stamp))
        self.stack.incStat(self.statKey())
        self.remove(index=self.txPacket.index)

    def reject(self):
        '''
        Process nack to join packet, join rejected
        '''
        if not self.stack.parseInner(self.rxPacket):
            return
        console.terse("Joiner {0}. Rejected by {1} at {2}\n".format(
                 self.stack.name, self.remote.name, self.stack.store.stamp))
        self.stack.incStat(self.statKey())
        self.remove(index=self.txPacket.index)
        self.stack.removeRemote(self.remote, clear=True)

    def ackAccept(self):
        '''
        Send ack accepted to accept response
        '''
        body = odict()
        packet = packeting.TxPacket(stack=self.stack,
                                    kind=raeting.pcktKinds.ack,
                                    embody=body,
                                    data=self.txData)
        try:
            packet.pack()
        except raeting.PacketError as ex:
            console.terse(str(ex) + '\n')
            self.stack.incStat("packing_error")
            self.remove(index=self.txPacket.index)
            return

        console.concise("Joiner {0}. Do Ack Accept, Done with {1} at {2}\n".format(
                self.stack.name, self.remote.name, self.stack.store.stamp))
        self.stack.incStat("join_initiate_complete")

        self.transmit(packet)
        self.remove(index=self.txPacket.index) # self.rxPacket.index

        if self.cascade:
            self.stack.allow(uid=self.remote.uid, cascade=self.cascade, timeout=self.timeout)

    def ackPend(self):
        '''
        Send ack pending to accept response
        '''
        body = odict()
        packet = packeting.TxPacket(stack=self.stack,
                                    kind=raeting.pcktKinds.pend,
                                    embody=body,
                                    data=self.txData)
        try:
            packet.pack()
        except raeting.PacketError as ex:
            console.terse(str(ex) + '\n')
            self.stack.incStat("packing_error")
            self.remove(index=self.txPacket.index)
            return

        console.concise("Joiner {0}. Do Ack Pend of {1} at {2}\n".format(
                self.stack.name, self.remote.name, self.stack.store.stamp))

        self.transmit(packet)
        self.remove(index=self.txPacket.index) # self.rxPacket.index

    def nack(self, kind=raeting.pcktKinds.nack):
        '''
        Send nack to accept response
        '''
        body = odict()
        packet = packeting.TxPacket(stack=self.stack,
                                    kind=kind,
                                    embody=body,
                                    data=self.txData)
        try:
            packet.pack()
        except raeting.PacketError as ex:
            console.terse(str(ex) + '\n')
            self.stack.incStat("packing_error")
            self.remove(index=self.txPacket.index)
            return

        if kind == raeting.pcktKinds.refuse:
            console.terse("Joiner {0}. Do Nack Refuse of {1} at {2}\n".format(
                    self.stack.name, self.remote.name, self.stack.store.stamp))
        elif  kind == raeting.pcktKinds.reject:
            console.terse("Joiner {0}. Do Nack Reject of {1} at {2}\n".format(
                    self.stack.name, self.remote.name, self.stack.store.stamp))
        elif kind == raeting.pcktKinds.nack:
            console.terse("Joiner {0}. Do Nack of {1} at {2}\n".format(
                self.stack.name, self.remote.name, self.stack.store.stamp))
        else:
            console.terse("Joiner {0}. Invalid nack kind of {1} nacking anyway "
                    " at {2}\n".format(self.stack.name,
                                       kind,
                                       self.stack.store.stamp))
            kind == raeting.pcktKinds.nack
        self.stack.incStat(self.statKey())
        self.transmit(packet)
        self.remove(index=self.txPacket.index)

class Joinent(Correspondent):
    '''
    RAET protocol Joinent transaction class, dual of Joiner

    Joinent does not add new remote to .remotes if rejected
    '''
    RedoTimeoutMin = 0.1 # initial timeout
    RedoTimeoutMax = 2.0 # max timeout

    def __init__(self, redoTimeoutMin=None, redoTimeoutMax=None, **kwa):
        '''
        Setup Transaction instance
        '''
        kwa['kind'] = raeting.trnsKinds.join
        super(Joinent, self).__init__(**kwa)

        self.redoTimeoutMax = redoTimeoutMax or self.RedoTimeoutMax
        self.redoTimeoutMin = redoTimeoutMin or self.RedoTimeoutMin
        self.redoTimer = aiding.StoreTimer(self.stack.store, duration=0.0)
        self.vacuous = None # gets set in join method
        self.prep()

    def transmit(self, packet):
        '''
        Augment transmit with restart of redo timer
        '''
        super(Joinent, self).transmit(packet)
        self.redoTimer.restart()

    def add(self, remote=None, index=None):
        '''
        Augment with add self.remote to stack.joinees if vacuous
        '''
        super(Joinent, self).add(remote=remote, index=index)
        # self.remote is now assigned
        if self.vacuous: # vacuous
            self.stack.joinees[self.remote.ha] = self.remote

    def remove(self, remote=None, index=None):
        '''
        Remove self from stack transactions
        '''
        super(Joinent, self).remove(remote=remote, index=index)
        # self.remote is now assigned
        if self.vacuous: # vacuous
            if self.remote.ha in self.stack.joinees:
                del self.stack.joinees[self.remote.ha]

    def receive(self, packet):
        """
        Process received packet belonging to this transaction
        """
        super(Joinent, self).receive(packet) #  self.rxPacket = packet

        if packet.data['tk'] == raeting.trnsKinds.join:
            if packet.data['pk'] == raeting.pcktKinds.request:
                self.join()
            elif packet.data['pk'] == raeting.pcktKinds.pend: # maybe pending
                self.pend()
            elif packet.data['pk'] == raeting.pcktKinds.ack: #accepted by joiner
                self.complete()
            elif packet.data['pk'] == raeting.pcktKinds.nack: #stale
                self.refuse()
            elif packet.data['pk'] == raeting.pcktKinds.refuse: #refused
                self.refuse()
            elif packet.data['pk'] == raeting.pcktKinds.reject: #rejected
                self.reject()

    def process(self):
        '''
        Perform time based processing of transaction

        '''
        if self.timeout > 0.0 and self.timer.expired:
            self.nack() # stale
            console.concise("Joinent {0}. Timed out with {1} at {2}\n".format(
                    self.stack.name, self.remote.name, self.stack.store.stamp))
            return

        # need to perform the check for accepted status and then send accept
        if self.redoTimer.expired:
            duration = min(
                         max(self.redoTimeoutMin,
                              self.redoTimer.duration * 2.0),
                         self.redoTimeoutMax)
            self.redoTimer.restart(duration=duration)

            if (self.txPacket and
                    self.txPacket.data['pk'] == raeting.pcktKinds.response): #accept packet
                self.transmit(self.txPacket) #redo
                console.concise("Joinent {0}. Redo Accept with {1} at {2}\n".format(
                    self.stack.name, self.remote.name, self.stack.store.stamp))
                self.stack.incStat('redo_accept')
            else: #check to see if status has changed to accept after other kind
                if self.remote:
                    status = self.stack.keep.statusRemote(self.remote, dump=True)
                    if status == raeting.acceptances.accepted:
                        self.accept()
                    elif status == raeting.acceptances.rejected:
                        "Stack {0}: Estate '{1}' uid '{2}' keys rejected\n".format(
                                self.stack.name, self.remote.name, self.remote.uid)
                        self.stack.removeRemote(self.remote,clear=True)
                        # removeRemote also nacks

    def prep(self):
        '''
        Prepare .txData
        '''
        #since bootstrap transaction use the reversed seid and deid from packet
        self.txData.update(
                            dh=self.rxPacket.data['sh'], # may need for index
                            dp=self.rxPacket.data['sp'], # may need for index
                            se=self.rxPacket.data['de'],
                            de=self.rxPacket.data['se'],
                            tk=self.kind,
                            cf=self.rmt,
                            bf=self.bcst,
                            wf=self.wait,
                            si=self.sid,
                            ti=self.tid,
                            ck=raeting.coatKinds.nada,
                            fk=raeting.footKinds.nada,
                          )

    def join(self):
        '''
        Process join packet
        Each estate must have a set of unique credentials on the road
        The credentials are.
        uid (estate id), name, ha (host address, port)
        Each of the three credentials must be separably unique on the Road, that is
        the uid must be unique, the name must be unique, the ha must be unique.

        The other credentials are the role and keys. Multiple estates may share
        the same role and associated keys. The keys are the signing key and the
        encryption key.

        Once an estate has joined the first time it will be assigned an uid.
        Changing any of the credentials after this requires that the Road be mutable.

        '''
        if not self.stack.parseInner(self.rxPacket):
            return

        # Don't add transaction yet wait till later until transaction is permitted
        # as not a duplicate and role keys are not rejected

        data = self.rxPacket.data
        body = self.rxPacket.body.data

        name = body.get('name')
        if not name:
            emsg = "Missing remote name in join packet\n"
            console.terse(emsg)
            self.stack.incStat('invalid_join')
            self.remove(index=self.rxPacket.index)
            return

        mode = body.get('mode')
        if not mode or len(mode) != 4:
            emsg = "Missing or invalid remote operation application mode in join packet\n"
            console.terse(emsg)
            self.stack.incStat('invalid_join')
            self.remove(index=self.rxPacket.index)
            return
        application = int(mode[:2], 16)
        main = unpackByte(fmt='11111111', byte=int(mode[2:], 16), boolean=True)[7]

        verhex = body.get('verhex')
        if not verhex:
            emsg = "Missing remote verifier key in join packet\n"
            console.terse(emsg)
            self.stack.incStat('invalid_join')
            self.remove(index=self.rxPacket.index)
            return

        pubhex = body.get('pubhex')
        if not pubhex:
            emsg = "Missing remote crypt key in join packet\n"
            console.terse(emsg)
            self.stack.incStat('invalid_join')
            self.remove(index=self.rxPacket.index)
            return

        role = body.get('role')
        if not role:
            emsg = "Missing remote role in join packet\n"
            console.terse(emsg)
            self.stack.incStat('invalid_join')
            self.remove(index=self.rxPacket.index)
            return

        rha = (data['sh'], data['sp'])
        reid = data['se']
        leid = data['de']

        self.vacuous = (leid == 0)

        joins = self.remote.joinInProcess()
        for join in joins: # only one join at a time is permitted
            if join is self: # duplicate join packet so drop
                emsg = ("Joinent {0}. Duplicate join from {1}. "
                        "Dropping...\n".format(self.stack.name, self.remote.name))
                console.concise(emsg)
                self.stack.incStat('duplicate_join_attempt')
                return

            if join.rmt: # is already a correspondent to a join
                emsg = ("Joinent {0}. Another joinent already in process with {1}. "
                       "Aborting...\n".format(self.stack.name, self.remote.name))
                console.concise(emsg)
                self.stack.incStat('redundant_join_attempt')
                self.nack(kind=raeting.pcktKinds.refuse)
                return

            else: # already initiator join in process, resolve race condition
                if self.vacuous and not join.vacuous: # non-vacuous beats vacuous
                    emsg = ("Joinent {0}. Already initiated non-vacuous join with {1}. "
                            "Aborting because vacuous...\n".format(
                                self.stack.name, self.remote.name))
                    console.concise(emsg)
                    self.stack.incStat('redundant_join_attempt')
                    self.nack(kind=raeting.pcktKinds.refuse)
                    return

                if not self.vacuous and join.vacuous: # non-vacuous beats vacuous
                    emsg = ("Joinent {0}. Removing vacuous initiator join with"
                            " {1}. Proceeding because not vacuous...\n".format(
                                            self.stack.name, self.remote.name))
                    console.concise(emsg)
                    join.nack(kind=raeting.pcktKinds.refuse)

                else: # both vacuous or non-vacuous, so use name to resolve
                    if self.stack.local.name < name: # abort correspondent
                        emsg = ("Joinent {0}. Already initiated join with {1}. "
                                "Aborting because lesser local name...\n".format(
                                    self.stack.name, self.remote.name))
                        console.concise(emsg)
                        self.stack.incStat('redundant_join_attempt')
                        self.nack(kind=raeting.pcktKinds.refuse)
                        return

                    else: # abort initiator, could let other side nack do this
                        emsg = ("Joinent {0}. Removing initiator join with {1}. "
                                "Proceeding because lesser local name...\n".format(
                                    self.stack.name, self.remote.name))
                        console.concise(emsg)
                        join.nack(kind=raeting.pcktKinds.refuse)

        if self.vacuous: # vacuous join
            if not self.stack.main:
                emsg = "Joinent {0}. Invalid vacuous join not main\n".format(self.stack.name)
                console.terse(emsg)
                self.nack(kind=raeting.pcktKinds.reject)
                return

            if name in self.stack.nameRemotes: # non ephemeral name match
                self.remote = self.stack.nameRemotes[name] # replace so not ephemeral

            else: # ephemeral and unique name
                self.remote.name = name
                self.remote.main = main
                self.remote.application = application
                self.remote.rha = rha
                self.remote.role = role
                self.remote.verfer = nacling.Verifier(verhex) # verify key manager
                self.remote.pubber = nacling.Publican(pubhex) # long term crypt key manager
                if self.remote.fuid != reid: # created in stack with fuid = reid
                    emsg = ("Joinent {0}. Mishandled join reid='{1}' !=  fuid='{2}' for "
                           "remote {2}\n".format(self.stack.name, reid, remote.fuid, name))
                    console.terse(emsg)
                    self.nack(kind=raeting.pcktKinds.reject)
                    return

        else: # non vacuous join
            if self.remote is not self.stack.remotes[leid]: # something is wrong
                emsg = "Joinent {0}. Mishandled join leid '{1}' for remote {2}\n".format(
                                                    self.stack.name, leid, name)
                console.terse(emsg)
                self.nack(kind=raeting.pcktKinds.reject)
                return


        sameRoleKeys = (role == self.remote.role and
                        verhex == self.remote.verfer.keyhex and
                        pubhex == self.remote.pubber.keyhex)

        sameAll = (sameRoleKeys and
                   name == self.remote.name and
                   rha == self.remote.ha and
                   reid == self.remote.fuid and
                   main == self.remote.main and
                   application == self.remote.application)

        if not sameAll and not self.stack.mutable:
            emsg = ("Joinent {0}. Attempt to change immutable road "
                                   "'{1}'\n".format(self.stack.name,
                                                    self.remote.name))
            console.terse(emsg)
            # reject not mutable road
            self.nack(kind=raeting.pcktKinds.reject)
            return

        status = self.stack.keep.statusRole(role=role,
                                            verhex=verhex,
                                            pubhex=pubhex,
                                            dump=True)


        if status == raeting.acceptances.rejected:
            emsg = ("Joinent {0}. Keys of role='{1}' rejected for remote name='{2}'"
                    " nuid='{3}' fuid='{4}' ha='{5}'\n".format(self.stack.name,
                                                              self.remote.role,
                                                              self.remote.name,
                                                              self.remote.nuid,
                                                              self.remote.fuid,
                                                              self.remote.ha))
            console.concise(emsg)
            if sameRoleKeys and self.remote.uid in self.stack.remotes:
                self.stack.removeRemote(self.remote, clear=Ture) #clear remote
                # removeRemote also nacks which is a reject
            else: # reject as keys rejected
                self.nack(kind=raeting.pcktKinds.reject)
            return

        #accepted or pended
        self.remote.acceptance = status

        if sameAll: #ephemeral will always be sameAll because assigned above
            if self.remote.uid not in self.stack.remotes: # ephemeral
                try:
                    self.stack.addRemote(self.remote)
                except raeting.StackError as ex:
                    console.terse(str(ex) + '\n')
                    self.stack.incStat(self.statKey())
                    return

                emsg = ("Joinent {0}. Added new remote name='{1}' nuid='{2}' fuid='{3}' "
                        "ha='{4}' role='{5}'\n".format(self.stack.name,
                                          self.remote.name,
                                          self.remote.nuid,
                                          self.remote.fuid,
                                          self.remote.ha,
                                          self.remote.role))
                console.concise(emsg)
                # do dump until complete

        else: # not sameAll (and mutable)
            # do both unique name check first so only change road if new unique
            if (name in self.stack.nameRemotes and
                    self.stack.nameRemotes[name] is not self.remote): # non unique name
                emsg = "Joinent {0}.  Name '{1}' unavailable for remote {2}\n".format(
                                self.stack.name, name, self.remote.name)
                console.terse(emsg)
                self.nack(kind=raeting.pcktKinds.reject)
                return

            if name != self.remote.name:
                try:
                    self.stack.renameRemote(self.remote, new=name)
                except raeting.StackError as ex:
                    console.terse(str(ex) + '\n')
                    self.stack.incStat(self.statKey())
                    return

            if rha != self.remote.ha:
                self.remote.ha = rha
            if reid != self.remote.fuid:
                self.remote.fuid = reid
            if main != self.remote.main:
                self.remote.main = main
            if application != self.remote.application:
                self.remote.application = application
            if role != self.remote.role: # rerole
                self.remote.role = role
            if verhex != self.remote.verfer.keyhex:
                self.remote.verfer = nacling.Verifier(verhex) # verify key manager
            if pubhex != self.remote.pubber.keyhex:
                self.remote.pubber = nacling.Publican(pubhex) # long term crypt key manager
            #do not dump until complete

        # add transaction
        self.add(remote=self.remote, index=self.rxPacket.index)
        self.remote.joined = None

        if status == raeting.acceptances.accepted:
            duration = min(
                            max(self.redoTimeoutMin,
                              self.redoTimer.duration * 2.0),
                            self.redoTimeoutMax)
            self.redoTimer.restart(duration=duration)
            self.accept()
            return

        # status == raeting.acceptance.pending or status == None:
        self.ackPend()  # change to ackPend

    def ackPend(self):
        '''
        Send ack to join request
        '''
        body = odict()
        packet = packeting.TxPacket(stack=self.stack,
                                    kind=raeting.pcktKinds.pend,
                                    embody=body,
                                    data=self.txData)
        try:
            packet.pack()
        except raeting.PacketError as ex:
            console.terse(str(ex) + '\n')
            self.stack.incStat("packing_error")
            self.remove(index=self.rxPacket.index)
            return

        console.concise("Joinent {0}. Do Ack Pending accept of {1} at {2}\n".format(
                self.stack.name, self.remote.name, self.stack.store.stamp))
        self.transmit(packet)

    def accept(self):
        '''
        Send accept response to join request
        '''
        if not self.stack.application:
            self.stack.application = 0
        else:
            if self.stack.application < 0 or self.stack.application > 255:
                emsg = ("Joinent {0}. Invalid application field value {1} for {2}. "
                                "Aborting...\n".format(
                                                       self.stack.name,
                                                       self.stack.application,
                                                       self.remote.name))
                console.concise(emsg)
                return

        fields = [0, 0, 0, 0, 0, 0, 0, self.stack.main]
        operation = packByte(fmt='11111111', fields=fields)

        body = odict([ ('name', self.stack.local.name),
                       ('mode', "{0:02x}{1:02x}".format(self.stack.application, operation)),
                       ('uid', self.remote.uid),
                       ('verhex', self.stack.local.signer.verhex),
                       ('pubhex', self.stack.local.priver.pubhex),
                       ('role', self.stack.local.role), ])
        packet = packeting.TxPacket(stack=self.stack,
                                    kind=raeting.pcktKinds.response,
                                    embody=body,
                                    data=self.txData)
        try:
            packet.pack()
        except raeting.PacketError as ex:
            console.terse(str(ex) + '\n')
            self.stack.incStat("packing_error")
            self.remove(index=self.rxPacket.index)
            return

        console.concise("Joinent {0}. Do Accept of {1} at {2}\n".format(
                self.stack.name, self.remote.name, self.stack.store.stamp))
        self.transmit(packet)

    def pend(self):
        '''
        Process ack pend to join packet
        '''
        if not self.stack.parseInner(self.rxPacket):
            return
        pass

    def complete(self):
        '''
        process ack to accept response
        '''
        if not self.stack.parseInner(self.rxPacket):
            return

        console.terse("Joinent {0}. Done with {1} at {2}\n".format(
                self.stack.name, self.remote.name, self.stack.store.stamp))
        self.stack.incStat("join_correspond_complete")

        if self.remote.sid == 0: # session id  must be non-zero after join
            self.remote.nextSid() # start new session
            self.remote.replaceStaleInitiators()
        if self.vacuous:
            self.remote.rsid = 0 # reset .rsid on vacuous join so allow will work
        self.remote.joined = True # accepted
        self.stack.dumpRemote(self.remote)
        self.remove(index=self.rxPacket.index)

    def reject(self):
        '''
        Process reject nack because keys rejected
        '''
        if not self.stack.parseInner(self.rxPacket):
            return

        console.terse("Joinent {0}. Rejected by {1} at {2}\n".format(
                self.stack.name, self.remote.name, self.stack.store.stamp))
        self.stack.incStat(self.statKey())
        self.remove(index=self.rxPacket.index)
        self.stack.removeRemote(self.remote, clear=True)

    def refuse(self):
        '''
        Process refuse nack because join already in progress or stale
        '''
        if not self.stack.parseInner(self.rxPacket):
            return
        console.terse("Joinent {0}. Refused by {1} at {2}\n".format(
                 self.stack.name, self.remote.name, self.stack.store.stamp))
        self.stack.incStat(self.statKey())
        self.remove(index=self.rxPacket.index)

    def nack(self, kind=raeting.pcktKinds.nack):
        '''
        Send nack to join request.
        Sometimes nack occurs without remote being added so have to nack using
        rxPacket source ha.
        '''
        if not self.remote or self.remote.uid not in self.stack.remotes:
            self.txData.update( dh=self.rxPacket.data['sh'], dp=self.rxPacket.data['sp'],)
            ha = (self.rxPacket.data['sh'], self.rxPacket.data['sp'])
        else:
            ha = self.remote.ha

        body = odict()
        packet = packeting.TxPacket(stack=self.stack,
                                    kind=kind,
                                    embody=body,
                                    data=self.txData)
        try:
            packet.pack()
        except raeting.PacketError as ex:
            console.terse(str(ex) + '\n')
            self.stack.incStat("packing_error")
            self.remove(index=self.rxPacket.index)
            return

        if kind == raeting.pcktKinds.renew:
            console.terse("Joinent {0}. Do Nack Renew of {1} at {2}\n".format(
                    self.stack.name, ha, self.stack.store.stamp))
        elif kind == raeting.pcktKinds.refuse:
            console.terse("Joinent {0}. Do Nack Refuse of {1} at {2}\n".format(
                    self.stack.name, ha, self.stack.store.stamp))
        elif kind == raeting.pcktKinds.reject:
            console.terse("Joinent {0}. Do Nack Reject of {1} at {2}\n".format(
                    self.stack.name, ha, self.stack.store.stamp))
        elif kind == raeting.pcktKinds.nack:
            console.terse("Joinent {0}. Do Nack of {1} at {2}\n".format(
                    self.stack.name, ha, self.stack.store.stamp))
        else:
            console.terse("Joinent {0}. Invalid nack kind of {1} nacking anyway "
                    " at {2}\n".format(self.stack.name,
                                       kind,
                                       self.stack.store.stamp))
            kind == raeting.pcktKinds.nack

        self.stack.incStat(self.statKey())

        if ha:
            self.stack.txes.append((packet.packed, ha))
        else:
            self.transmit(packet)
        self.remove(index=self.rxPacket.index)

class Allower(Initiator):
    '''
    RAET protocol Allower Initiator class Dual of Allowent
    CurveCP handshake
    '''
    Timeout = 4.0
    RedoTimeoutMin = 0.25 # initial timeout
    RedoTimeoutMax = 1.0 # max timeout

    def __init__(self, redoTimeoutMin=None, redoTimeoutMax=None,
                 cascade=False, **kwa):
        '''
        Setup instance
        '''
        kwa['kind'] = raeting.trnsKinds.allow
        super(Allower, self).__init__(**kwa)

        self.cascade = cascade

        self.redoTimeoutMax = redoTimeoutMax or self.RedoTimeoutMax
        self.redoTimeoutMin = redoTimeoutMin or self.RedoTimeoutMin
        self.redoTimer = aiding.StoreTimer(self.stack.store,
                                           duration=self.redoTimeoutMin)

        self.sid = self.remote.sid
        self.tid = self.remote.nextTid()
        self.oreo = None # cookie from correspondent needed until handshake completed
        self.prep() # prepare .txData

    def transmit(self, packet):
        '''
        Augment transmit with restart of redo timer
        '''
        super(Allower, self).transmit(packet)
        self.redoTimer.restart()

    def receive(self, packet):
        """
        Process received packet belonging to this transaction
        """
        super(Allower, self).receive(packet) #  self.rxPacket = packet

        if packet.data['tk'] == raeting.trnsKinds.allow:
            if packet.data['pk'] == raeting.pcktKinds.cookie:
                self.cookie()
            elif packet.data['pk'] == raeting.pcktKinds.ack:
                self.allow()
            elif packet.data['pk'] == raeting.pcktKinds.nack: # rejected
                self.refuse()
            elif packet.data['pk'] == raeting.pcktKinds.refuse: # refused
                self.refuse()
            elif packet.data['pk'] == raeting.pcktKinds.reject: #rejected
                self.reject()
            elif packet.data['pk'] == raeting.pcktKinds.unjoined: # unjoined
                self.unjoin()

    def process(self):
        '''
        Perform time based processing of transaction
        '''
        if self.timeout > 0.0 and self.timer.expired:
            self.remove()
            console.concise("Allower {0}. Timed out with {1} at {2}\n".format(
                    self.stack.name, self.remote.name, self.stack.store.stamp))
            return

        # need keep sending join until accepted or timed out
        if self.redoTimer.expired:
            duration = min(
                         max(self.redoTimeoutMin,
                              self.redoTimer.duration * 2.0),
                         self.redoTimeoutMax)
            self.redoTimer.restart(duration=duration)
            if self.txPacket:
                if self.txPacket.data['pk'] == raeting.pcktKinds.hello:
                    self.transmit(self.txPacket) # redo
                    console.concise("Allower {0}. Redo Hello with {1} at {2}\n".format(
                            self.stack.name, self.remote.name, self.stack.store.stamp))
                    self.stack.incStat('redo_hello')

                if self.txPacket.data['pk'] == raeting.pcktKinds.initiate:
                    self.transmit(self.txPacket) # redo
                    console.concise("Allower {0}. Redo Initiate with {1} at {2}\n".format(
                             self.stack.name, self.remote.name, self.stack.store.stamp))
                    self.stack.incStat('redo_initiate')

                if self.txPacket.data['pk'] == raeting.pcktKinds.ack:
                    self.transmit(self.txPacket) # redo
                    console.concise("Allower {0}. Redo Ack Final with {1} at {2}\n".format(
                             self.stack.name, self.remote.name, self.stack.store.stamp))
                    self.stack.incStat('redo_final')

    def prep(self):
        '''
        Prepare .txData
        '''
        self.txData.update(
                            dh=self.remote.ha[0], # maybe needed for index
                            dp=self.remote.ha[1], # maybe needed for index
                            se=self.remote.nuid,
                            de=self.remote.fuid,
                            tk=self.kind,
                            cf=self.rmt,
                            bf=self.bcst,
                            wf=self.wait,
                            si=self.sid,
                            ti=self.tid,
                          )

    def hello(self):
        '''
        Send hello request
        '''
        allows = self.remote.allowInProcess()
        if allows:
            emsg = ("Allower {0}. Allow with {1} already in process\n".format(
                                    self.stack.name, self.remote.name))
            console.concise(emsg)
            return

        self.remote.allowed = None
        if not self.remote.joined:
            emsg = "Allower {0}. Must be joined first\n".format(self.stack.name)
            console.terse(emsg)
            self.stack.incStat('unjoined_remote')
            self.stack.join(uid=self.remote.uid, cascade=self.cascade, timeout=self.timeout)
            return

        self.remote.rekey() # refresh short term keys and reset .allowed to None
        self.add()

        plain = binascii.hexlify("".rjust(32, '\x00'))
        cipher, nonce = self.remote.privee.encrypt(plain, self.remote.pubber.key)
        body = raeting.HELLO_PACKER.pack(plain, self.remote.privee.pubraw, cipher, nonce)

        packet = packeting.TxPacket(stack=self.stack,
                                    kind=raeting.pcktKinds.hello,
                                    embody=body,
                                    data=self.txData)
        try:
            packet.pack()
        except raeting.PacketError as ex:
            console.terse(str(ex) + '\n')
            self.stack.incStat("packing_error")
            self.remove()
            return
        self.transmit(packet)
        console.concise("Allower {0}. Do Hello with {1} at {2}\n".format(
                self.stack.name, self.remote.name, self.stack.store.stamp))

    def cookie(self):
        '''
        Process cookie packet
        '''
        if not self.stack.parseInner(self.rxPacket):
            return

        data = self.rxPacket.data
        body = self.rxPacket.body.data

        if not isinstance(body, basestring):
            emsg = "Invalid format of cookie packet body\n"
            console.terse(emsg)
            self.stack.incStat('invalid_cookie')
            #self.remove()
            self.nack(kind=raeting.pcktKinds.reject)
            return

        if len(body) != raeting.COOKIE_PACKER.size:
            emsg = "Invalid length of cookie packet body\n"
            console.terse(emsg)
            self.stack.incStat('invalid_cookie')
            #self.remove()
            self.nack(kind=raeting.pcktKinds.reject)
            return

        cipher, nonce = raeting.COOKIE_PACKER.unpack(body)

        try:
            msg = self.remote.privee.decrypt(cipher, nonce, self.remote.pubber.key)
        except ValueError as ex:
            emsg = "Invalid cookie stuff: '{0}'\n".format(str(ex))
            console.terse(emsg)
            self.stack.incStat('invalid_cookie')
            #self.remove()
            self.nack(kind=raeting.pcktKinds.reject)
            return

        if len(msg) != raeting.COOKIESTUFF_PACKER.size:
            emsg = "Invalid length of cookie stuff\n"
            console.terse(emsg)
            self.stack.incStat('invalid_cookie')
            #self.remove()
            self.nack(kind=raeting.pcktKinds.reject)
            return

        shortraw, seid, deid, oreo = raeting.COOKIESTUFF_PACKER.unpack(msg)

        if seid != self.remote.fuid or deid != self.remote.nuid:
            emsg = "Invalid seid or deid fields in cookie stuff\n"
            console.terse(emsg)
            self.stack.incStat('invalid_cookie')
            #self.remove()
            self.nack(kind=raeting.pcktKinds.reject)
            return

        self.oreo = binascii.hexlify(oreo)
        self.remote.publee = nacling.Publican(key=shortraw)

        self.initiate()

    def initiate(self):
        '''
        Send initiate request to cookie response to hello request
        '''
        vcipher, vnonce = self.stack.local.priver.encrypt(self.remote.privee.pubraw,
                                                self.remote.pubber.key)

        fqdn = self.remote.fqdn.ljust(128, ' ')

        stuff = raeting.INITIATESTUFF_PACKER.pack(self.stack.local.priver.pubraw,
                                                  vcipher,
                                                  vnonce,
                                                  fqdn)

        cipher, nonce = self.remote.privee.encrypt(stuff, self.remote.publee.key)

        oreo = binascii.unhexlify(self.oreo)
        body = raeting.INITIATE_PACKER.pack(self.remote.privee.pubraw,
                                            oreo,
                                            cipher,
                                            nonce)

        packet = packeting.TxPacket(stack=self.stack,
                                    kind=raeting.pcktKinds.initiate,
                                    embody=body,
                                    data=self.txData)
        try:
            packet.pack()
        except raeting.PacketError as ex:
            console.terse(str(ex) + '\n')
            self.stack.incStat("packing_error")
            self.remove()
            return

        self.transmit(packet)
        console.concise("Allower {0}. Do Initiate with {1} at {2}\n".format(
                self.stack.name, self.remote.name, self.stack.store.stamp))

    def allow(self):
        '''
        Process ackInitiate packet
        Perform allowment in response to ack to initiate packet
        Transmits ack to complete transaction so correspondent knows
        '''
        if not self.stack.parseInner(self.rxPacket):
            return

        self.remote.allowed = True
        self.ackFinal()

    def ackFinal(self):
        '''
        Send ack to ack Initiate to terminate transaction
        This is so both sides wait on acks so transaction is not restarted until
        boths sides see completion.
        '''
        body = ""
        packet = packeting.TxPacket(stack=self.stack,
                                    kind=raeting.pcktKinds.ack,
                                    embody=body,
                                    data=self.txData)
        try:
            packet.pack()
        except raeting.PacketError as ex:
            console.terse(str(ex) + '\n')
            self.stack.incStat("packing_error")
            self.remove()
            return

        self.transmit(packet)
        self.remove()
        console.concise("Allower {0}. Do Ack Final, Done with {1} at {2}\n".format(
                self.stack.name, self.remote.name, self.stack.store.stamp))
        self.stack.incStat("allow_initiate_complete")

        self.remote.nextSid() # start new session always on successful allow
        self.remote.replaceStaleInitiators()
        self.stack.dumpRemote(self.remote)
        self.remote.sendSavedMessages() # could include messages saved on rejoin
        if self.cascade:
            self.stack.alive(uid=self.remote.uid, cascade=self.cascade, timeout=self.timeout)

    def nack(self, kind=raeting.pcktKinds.nack):
        '''
        Send nack to accept response
        '''
        body = ""
        packet = packeting.TxPacket(stack=self.stack,
                                    kind=kind,
                                    embody=body,
                                    data=self.txData)
        try:
            packet.pack()
        except raeting.PacketError as ex:
            console.terse(str(ex) + '\n')
            self.stack.incStat("packing_error")
            self.remove()
            return

        if kind == raeting.pcktKinds.refuse:
            console.terse("Allower {0}. Do Nack Refuse of {1} at {2}\n".format(
                    self.stack.name, self.remote.name, self.stack.store.stamp))
        elif kind == raeting.pcktKinds.reject:
            console.terse("Allower {0}. Do Nack Reject of {1} at {2}\n".format(
                    self.stack.name, self.remote.name, self.stack.store.stamp))
        elif kind == raeting.pcktKinds.nack:
            console.terse("Allower {0}. Do Nack of {1} at {2}\n".format(
                self.stack.name, self.remote.name, self.stack.store.stamp))
        else:
            console.terse("Allower {0}. Invalid nack kind of {1} nacking anyway "
                    " at {2}\n".format(self.stack.name,
                                       kind,
                                       self.stack.store.stamp))
            kind == raeting.pcktKinds.nack

        self.stack.incStat(self.statKey())
        self.transmit(packet)
        self.remove()

    def refuse(self):
        '''
        Process nack refule to packet
        '''
        if not self.stack.parseInner(self.rxPacket):
            return
        console.concise("Allower {0}. Refused by {1} at {2}\n".format(
                self.stack.name, self.remote.name, self.stack.store.stamp))
        self.stack.incStat(self.statKey())
        self.remove()

    def reject(self):
        '''
        Process nack reject to packet
        terminate in response to nack
        '''
        if not self.stack.parseInner(self.rxPacket):
            return

        self.remote.allowed = False
        self.remove()
        console.concise("Allower {0}. Rejected by {1} at {2}\n".format(
                self.stack.name, self.remote.name, self.stack.store.stamp))
        self.stack.incStat(self.statKey())

    def unjoin(self):
        '''
        Process unjoin packet
        terminate in response to unjoin
        '''
        if not self.stack.parseInner(self.rxPacket):
            return
        self.remote.joined = False
        self.remove()
        console.concise("Allower {0}. Rejected unjoin by {1} at {2}\n".format(
                self.stack.name, self.remote.name, self.stack.store.stamp))
        self.stack.incStat(self.statKey())
        self.stack.join(uid=self.remote.uid, cascade=self.cascade, timeout=self.timeout)

class Allowent(Correspondent):
    '''
    RAET protocol Allowent Correspondent class Dual of Allower
    CurveCP handshake
    '''
    Timeout = 4.0
    RedoTimeoutMin = 0.25 # initial timeout
    RedoTimeoutMax = 1.0 # max timeout

    def __init__(self, redoTimeoutMin=None, redoTimeoutMax=None, **kwa):
        '''
        Setup instance
        '''
        kwa['kind'] = raeting.trnsKinds.allow
        super(Allowent, self).__init__(**kwa)

        self.redoTimeoutMax = redoTimeoutMax or self.RedoTimeoutMax
        self.redoTimeoutMin = redoTimeoutMin or self.RedoTimeoutMin
        self.redoTimer = aiding.StoreTimer(self.stack.store,
                                           duration=self.redoTimeoutMin)

        self.oreo = None #keep locally generated oreo around for redos
        self.prep() # prepare .txData

    def transmit(self, packet):
        '''
        Augment transmit with restart of redo timer
        '''
        super(Allowent, self).transmit(packet)
        self.redoTimer.restart()

    def receive(self, packet):
        """
        Process received packet belonging to this transaction
        """
        super(Allowent, self).receive(packet) #  self.rxPacket = packet

        if packet.data['tk'] == raeting.trnsKinds.allow:
            if packet.data['pk'] == raeting.pcktKinds.hello:
                self.hello()
            elif packet.data['pk'] == raeting.pcktKinds.initiate:
                self.initiate()
            elif packet.data['pk'] == raeting.pcktKinds.ack:
                self.final()
            elif packet.data['pk'] == raeting.pcktKinds.nack: # rejected
                self.refuse()
            elif packet.data['pk'] == raeting.pcktKinds.refuse: # refused
                self.refuse()
            elif packet.data['pk'] == raeting.pcktKinds.reject: # rejected
                self.reject()

    def process(self):
        '''
        Perform time based processing of transaction

        '''
        if self.timeout > 0.0 and self.timer.expired:
            self.nack(kind=raeting.pcktKinds.refuse)
            console.concise("Allowent {0}. Timed out with {1} at {2}\n".format(
                    self.stack.name, self.remote.name, self.stack.store.stamp))
            return

        # need to perform the check for accepted status and then send accept
        if self.redoTimer.expired:
            duration = min(
                         max(self.redoTimeoutMin,
                              self.redoTimer.duration * 2.0),
                         self.redoTimeoutMax)
            self.redoTimer.restart(duration=duration)

            if self.txPacket:
                if self.txPacket.data['pk'] == raeting.pcktKinds.cookie:
                    self.transmit(self.txPacket) #redo
                    console.concise("Allowent {0}. Redo Cookie with {1} at {2}\n".format(
                             self.stack.name, self.remote.name, self.stack.store.stamp))
                    self.stack.incStat('redo_cookie')

                if self.txPacket.data['pk'] == raeting.pcktKinds.ack:
                    self.transmit(self.txPacket) #redo
                    console.concise("Allowent {0}. Redo Ack with {1} at {2}\n".format(
                             self.stack.name, self.remote.name, self.stack.store.stamp))
                    self.stack.incStat('redo_allow')

    def prep(self):
        '''
        Prepare .txData
        '''
        self.txData.update( #sh=self.stack.local.ha[0],
                            #sp=self.stack.local.ha[1],
                            dh=self.remote.ha[0], # maybe needed for index
                            dp=self.remote.ha[1], # maybe needed for index
                            se=self.remote.nuid,
                            de=self.remote.fuid,
                            tk=self.kind,
                            cf=self.rmt,
                            bf=self.bcst,
                            wf=self.wait,
                            si=self.sid,
                            ti=self.tid, )

    def hello(self):
        '''
        Process hello packet
        '''
        if not self.stack.parseInner(self.rxPacket):
            return

        allows = self.remote.allowInProcess()
        for allow in allows:
            if allow is self:
                emsg = ("Allowent {0}. Duplicate allow hello from {1}. "
                        "Dropping...\n".format(self.stack.name, self.remote.name))
                console.concise(emsg)
                self.stack.incStat('duplicate_allow_attempt')
                return

            if allow.rmt: # is already a correspondent to an allow
                emsg = ("Allowent {0}. Another allowent already in process with {1}. "
                        "Aborting...\n".format(self.stack.name, self.remote.name))
                console.concise(emsg)
                self.stack.incStat('redundant_allow_attempt')
                self.nack(kind=raeting.pcktKinds.refuse)
                return

            else: # already initiator allow in process, resolve race condition
                if self.stack.local.name < self.remote.name: # abort correspondent
                    emsg = ("Allowent {0}. Already initiated allow with {1}. "
                            "Aborting because lesser local name...\n".format(
                                self.stack.name, self.remote.name))
                    console.concise(emsg)
                    self.stack.incStat('redundant_allow_attempt')
                    self.nack(kind=raeting.pcktKinds.refuse)
                    return

                else: # abort initiator, could let otherside nack do this
                    emsg = ("Allowent {0}. Removing initiator allow with {1}. "
                            "Proceeding because lesser local name...\n".format(
                                self.stack.name, self.remote.name))
                    console.concise(emsg)
                    allow.nack(kind=raeting.pcktKinds.refuse)

        joins = self.remote.joinInProcess()
        for join in joins: # only one join at a time is permitted
            if join is self: # duplicate join packet so drop
                emsg = ("Joinent {0}. Duplicate join from {1}. "
                        "Dropping...\n".format(self.stack.name, self.remote.name))
                console.concise(emsg)
                self.stack.incStat('duplicate_join_attempt')
                return

            if join.rmt: # is already a correspondent to a join
                emsg = ("Joinent {0}. Another joinent already in process with {1}. "
                       "Aborting...\n".format(self.stack.name, self.remote.name))
                console.concise(emsg)
                self.stack.incStat('redundant_join_attempt')
                self.nack(kind=raeting.pcktKinds.refuse)
                return

            else: # already initiator join in process, resolve race condition
                if self.vacuous and not join.vacuous: # non-vacuous beats vacuous
                    emsg = ("Joinent {0}. Already initiated non-vacuous join with {1}. "
                            "Aborting ...\n".format(
                                self.stack.name, self.remote.name))
                    console.concise(emsg)
                    self.stack.incStat('redundant_join_attempt')
                    self.nack(kind=raeting.pcktKinds.refuse)
                    return

                if not self.vacuous and join.vacuous: # non-vacuous beats vacuous
                    emsg = ("Joinent {0}. Removing vacuous initiator join with"
                            " {1}. Proceeding...\n".format(
                                            self.stack.name, self.remote.name))
                    console.concise(emsg)
                    join.nack(kind=raeting.pcktKinds.refuse)

                else: # both vacuous or non-vacuous, so use name to resolve
                    if self.local.name < name: # lessor name wins
                        emsg = ("Joinent {0}. Already initiated join with {1}. "
                                "Aborting due to name...\n".format(
                                    self.stack.name, self.remote.name))
                        console.concise(emsg)
                        self.stack.incStat('redundant_join_attempt')
                        self.nack(kind=raeting.pcktKinds.refuse)
                        return


        self.remote.allowed = None

        if not self.remote.joined:
            emsg = "Allowent {0}. Must be joined with {1} first\n".format(
                self.stack.name, self.remote.name)
            console.terse(emsg)
            self.stack.incStat('unjoined_allow_attempt')
            self.nack(kind=raeting.pcktKinds.unjoined)
            return

        self.remote.rekey() # refresh short term keys and .allowed
        self.add()

        data = self.rxPacket.data
        body = self.rxPacket.body.data

        if not isinstance(body, basestring):
            emsg = "Invalid format of hello packet body\n"
            console.terse(emsg)
            self.stack.incStat('invalid_hello')
            #self.remove()
            self.nack(kind=raeting.pcktKinds.reject)
            return

        if len(body) != raeting.HELLO_PACKER.size:
            emsg = "Invalid length of hello packet body\n"
            console.terse(emsg)
            self.stack.incStat('invalid_hello')
            #self.remove()
            self.nack(kind=raeting.pcktKinds.reject)
            return

        plain, shortraw, cipher, nonce = raeting.HELLO_PACKER.unpack(body)

        self.remote.publee = nacling.Publican(key=shortraw)
        msg = self.stack.local.priver.decrypt(cipher, nonce, self.remote.publee.key)
        if msg != plain :
            emsg = "Invalid plain not match decrypted cipher\n"
            console.terse(emsg)
            self.stack.incStat('invalid_hello')
            #self.remove()
            self.nack(kind=raeting.pcktKinds.reject)
            return

        self.cookie()

    def cookie(self):
        '''
        Send Cookie Packet
        '''
        oreo = self.stack.local.priver.nonce()
        self.oreo = binascii.hexlify(oreo)

        stuff = raeting.COOKIESTUFF_PACKER.pack(self.remote.privee.pubraw,
                                                self.remote.nuid,
                                                self.remote.fuid,
                                                oreo)

        cipher, nonce = self.stack.local.priver.encrypt(stuff, self.remote.publee.key)
        body = raeting.COOKIE_PACKER.pack(cipher, nonce)
        packet = packeting.TxPacket(stack=self.stack,
                                    kind=raeting.pcktKinds.cookie,
                                    embody=body,
                                    data=self.txData)
        try:
            packet.pack()
        except raeting.PacketError as ex:
            console.terse(str(ex) + '\n')
            self.stack.incStat("packing_error")
            self.remove()
            return
        self.transmit(packet)
        console.concise("Allowent {0}. Do Cookie with {1} at {2}\n".format(
                self.stack.name, self.remote.name, self.stack.store.stamp))

    def initiate(self):
        '''
        Process initiate packet
        '''
        if not self.stack.parseInner(self.rxPacket):
            return
        data = self.rxPacket.data
        body = self.rxPacket.body.data

        if not isinstance(body, basestring):
            emsg = "Invalid format of initiate packet body\n"
            console.terse(emsg)
            self.stack.incStat('invalid_initiate')
            #self.remove()
            self.nack(kind=raeting.pcktKinds.reject)
            return

        if len(body) != raeting.INITIATE_PACKER.size:
            emsg = "Invalid length of initiate packet body\n"
            console.terse(emsg)
            self.stack.incStat('invalid_initiate')
            #self.remove()
            self.nack(kind=raeting.pcktKinds.reject)
            return

        shortraw, oreo, cipher, nonce = raeting.INITIATE_PACKER.unpack(body)

        if shortraw != self.remote.publee.keyraw:
            emsg = "Mismatch of short term public key in initiate packet\n"
            console.terse(emsg)
            self.stack.incStat('invalid_initiate')
            #self.remove()
            self.nack(kind=raeting.pcktKinds.reject)
            return

        if (binascii.hexlify(oreo) != self.oreo):
            emsg = "Stale or invalid cookie in initiate packet\n"
            console.terse(emsg)
            self.stack.incStat('invalid_initiate')
            #self.remove()
            self.nack(kind=raeting.pcktKinds.reject)
            return

        msg = self.remote.privee.decrypt(cipher, nonce, self.remote.publee.key)
        if len(msg) != raeting.INITIATESTUFF_PACKER.size:
            emsg = "Invalid length of initiate stuff\n"
            console.terse(emsg)
            self.stack.incStat('invalid_initiate')
            #self.remove()
            self.nack(kind=raeting.pcktKinds.reject)
            return

        pubraw, vcipher, vnonce, fqdn = raeting.INITIATESTUFF_PACKER.unpack(msg)
        if pubraw != self.remote.pubber.keyraw:
            emsg = "Mismatch of long term public key in initiate stuff\n"
            console.terse(emsg)
            self.stack.incStat('invalid_initiate')
            #self.remove()
            self.nack(kind=raeting.pcktKinds.reject)
            return

        fqdn = fqdn.rstrip(' ')
        if fqdn != self.stack.local.fqdn:
            emsg = "Mismatch of fqdn in initiate stuff\n"
            console.terse(emsg)
            #self.stack.incStat('invalid_initiate')
            #self.remove()
            #self.nack(kind=raeting.pcktKinds.reject)
            #return

        vouch = self.stack.local.priver.decrypt(vcipher, vnonce, self.remote.pubber.key)
        if vouch != self.remote.publee.keyraw or vouch != shortraw:
            emsg = "Short term key vouch failed\n"
            console.terse(emsg)
            self.stack.incStat('invalid_initiate')
            #self.remove()
            self.nack(kind=raeting.pcktKinds.reject)
            return

        self.ackInitiate()

    def ackInitiate(self):
        '''
        Send ack to initiate request
        '''

        body = ""
        packet = packeting.TxPacket(stack=self.stack,
                                    kind=raeting.pcktKinds.ack,
                                    embody=body,
                                    data=self.txData)
        try:
            packet.pack()
        except raeting.PacketError as ex:
            console.terse(str(ex) + '\n')
            self.stack.incStat("packing_error")
            self.remove()
            return

        self.transmit(packet)
        console.concise("Allowent {0}. Do Ack Initiate with {1} at {2}\n".format(
                self.stack.name, self.remote.name, self.stack.store.stamp))

        self.allow()

    def allow(self):
        '''
        Perform allowment
        '''
        self.remote.allowed = True
        self.remote.nextSid() # start new session always on successful allow
        self.remote.replaceStaleInitiators()
        self.stack.dumpRemote(self.remote)

    def final(self):
        '''
        Process ackFinal packet
        So that both sides are waiting on acks at the end so does not restart
        transaction if ack initiate is dropped
        '''
        if not self.stack.parseInner(self.rxPacket):
            return

        self.remove()
        console.concise("Allowent {0}. Done with {1} at {2}\n".format(
                self.stack.name, self.remote.name, self.stack.store.stamp))
        self.stack.incStat("allow_correspond_complete")
        self.remote.sendSavedMessages() # could include messages saved on rejoin

    def refuse(self):
        '''
        Process nack refuse packet
        '''
        if not self.stack.parseInner(self.rxPacket):
            return

        self.remove()
        console.concise("Allowent {0}. Refused by {1} at {2}\n".format(
                self.stack.name, self.remote.name, self.stack.store.stamp))
        self.stack.incStat(self.statKey())

    def reject(self):
        '''
        Process nack packet
        terminate in response to nack
        '''
        if not self.stack.parseInner(self.rxPacket):
            return

        self.remote.allowed = False
        self.remove()
        console.concise("Allowent {0}. Rejected by {1} at {2}\n".format(
                self.stack.name, self.remote.name, self.stack.store.stamp))
        self.stack.incStat(self.statKey())

    def nack(self, kind=raeting.pcktKinds.nack):
        '''
        Send nack to terminate allow transaction
        '''
        body = ""
        packet = packeting.TxPacket(stack=self.stack,
                                    kind=kind,
                                    embody=body,
                                    data=self.txData)
        try:
            packet.pack()
        except raeting.PacketError as ex:
            console.terse(str(ex) + '\n')
            self.stack.incStat("packing_error")
            self.remove()
            return

        if kind==raeting.pcktKinds.refuse:
            console.terse("Allowent {0}. Do Nack Refuse of {1} at {2}\n".format(
                    self.stack.name, self.remote.name, self.stack.store.stamp))
        elif kind==raeting.pcktKinds.reject:
            console.concise("Allowent {0}. Do Nack Reject {1} at {2}\n".format(
                    self.stack.name, self.remote.name, self.stack.store.stamp))
        elif kind == raeting.pcktKinds.nack:
            console.terse("Allowent {0}. Do Nack of {1} at {2}\n".format(
                    self.stack.name, self.remote.name, self.stack.store.stamp))
        else:
            console.terse("Allowent {0}. Invalid nack kind of {1} nacking anyway "
                    " at {2}\n".format(self.stack.name,
                                       kind,
                                       self.stack.store.stamp))
            kind == raeting.pcktKinds.nack
        self.transmit(packet)
        self.remove()
        self.stack.incStat(self.statKey())

class Aliver(Initiator):
    '''
    RAET protocol Aliver Initiator class Dual of Alivent
    Sends keep alive heatbeat messages to detect presence


    update alived status of .remote
    only use .remote.refresh to update

    '''
    Timeout = 2.0
    RedoTimeoutMin = 0.25 # initial timeout
    RedoTimeoutMax = 1.0 # max timeout

    def __init__(self, redoTimeoutMin=None, redoTimeoutMax=None,
                cascade=False, **kwa):
        '''
        Setup instance
        '''
        kwa['kind'] = raeting.trnsKinds.alive
        super(Aliver, self).__init__(**kwa)

        self.cascade = cascade

        self.redoTimeoutMax = redoTimeoutMax or self.RedoTimeoutMax
        self.redoTimeoutMin = redoTimeoutMin or self.RedoTimeoutMin
        self.redoTimer = aiding.StoreTimer(self.stack.store,
                                           duration=self.redoTimeoutMin)

        self.sid = self.remote.sid
        self.tid = self.remote.nextTid()
        self.prep() # prepare .txData

    def transmit(self, packet):
        '''
        Augment transmit with restart of redo timer
        '''
        super(Aliver, self).transmit(packet)
        self.redoTimer.restart()

    def receive(self, packet):
        """
        Process received packet belonging to this transaction
        """
        super(Aliver, self).receive(packet)

        if packet.data['tk'] == raeting.trnsKinds.alive:
            if packet.data['pk'] == raeting.pcktKinds.ack:
                self.complete()
            elif packet.data['pk'] == raeting.pcktKinds.nack: # refused
                self.refuse()
            elif packet.data['pk'] == raeting.pcktKinds.refuse: # refused
                self.refuse()
            elif packet.data['pk'] == raeting.pcktKinds.unjoined: # unjoin
                self.unjoin()
            elif packet.data['pk'] == raeting.pcktKinds.unallowed: # unallow
                self.unallow()
            elif packet.data['pk'] == raeting.pcktKinds.reject: # rejected
                self.reject()

    def process(self):
        '''
        Perform time based processing of transaction
        '''
        if self.timeout > 0.0 and self.timer.expired:
            console.concise("Aliver {0}. Timed out with {1} at {2}\n".format(
                self.stack.name, self.remote.name, self.stack.store.stamp))
            self.remove()
            self.remote.refresh(alived=False) # mark as dead
            return

        # need keep sending message until completed or timed out
        if self.redoTimer.expired:
            duration = min(
                         max(self.redoTimeoutMin,
                              self.redoTimer.duration * 2.0),
                         self.redoTimeoutMax)
            self.redoTimer.restart(duration=duration)
            if self.txPacket:
                if self.txPacket.data['pk'] == raeting.pcktKinds.request:
                    self.transmit(self.txPacket) # redo
                    console.concise("Aliver {0}. Redo with {1} at {2}\n".format(
                        self.stack.name, self.remote.name, self.stack.store.stamp))
                    self.stack.incStat('redo_alive')

    def prep(self):
        '''
        Prepare .txData
        '''
        self.txData.update( #sh=self.stack.local.ha[0],
                            #sp=self.stack.local.ha[1],
                            dh=self.remote.ha[0], # maybe needed for index
                            dp=self.remote.ha[1], # maybe needed for index
                            se=self.remote.nuid,
                            de=self.remote.fuid,
                            tk=self.kind,
                            cf=self.rmt,
                            bf=self.bcst,
                            wf=self.wait,
                            si=self.sid,
                            ti=self.tid,)

    def alive(self, body=None):
        '''
        Send message
        '''
        if not self.remote.joined:
            emsg = "Aliver {0}. Must be joined with {1} first\n".format(
                    self.stack.name, self.remote.name)
            console.terse(emsg)
            self.stack.incStat('unjoined_remote')
            self.stack.join(uid=self.remote.uid, cascade=self.cascade, timeout=self.timeout)
            return

        if not self.remote.allowed:
            emsg = "Aliver {0}. Must be allowed with {1} first\n".format(
                    self.stack.name, self.remote.name)
            console.terse(emsg)
            self.stack.incStat('unallowed_remote')
            self.stack.allow(uid=self.remote.uid, cascade=self.cascade, timeout=self.timeout)
            return

        self.remote.refresh(alived=None) #Restart timer but do not change alived status
        self.add()

        body = odict()
        packet = packeting.TxPacket(stack=self.stack,
                                    kind=raeting.pcktKinds.request,
                                    embody=body,
                                    data=self.txData)
        try:
            packet.pack()
        except raeting.PacketError as ex:
            console.terse(str(ex) + '\n')
            self.stack.incStat("packing_error")
            self.remove()
            return
        self.transmit(packet)
        console.concise("Aliver {0}. Do Alive with {1} at {2}\n".format(
                self.stack.name, self.remote.name, self.stack.store.stamp))

    def complete(self):
        '''
        Process ack packet. Complete transaction and remove
        '''
        if not self.stack.parseInner(self.rxPacket):
            return
        self.remote.refresh(alived=True) # restart timer mark as alive
        self.remove()
        console.concise("Aliver {0}. Done with {1} at {2}\n".format(
                self.stack.name, self.remote.name, self.stack.store.stamp))
        self.stack.incStat("alive_complete")

    def refuse(self):
        '''
        Process nack refuse packet
        terminate in response to nack
        '''
        if not self.stack.parseInner(self.rxPacket):
            return
        self.remote.refresh(alived=None) # restart timer do not change status
        self.remove()
        console.concise("Aliver {0}. Refused by {1} at {2}\n".format(
                self.stack.name, self.remote.name, self.stack.store.stamp))
        self.stack.incStat(self.statKey())

    def reject(self):
        '''
        Process nack reject packet
        terminate in response to nack
        '''
        if not self.stack.parseInner(self.rxPacket):
            return
        self.remote.refresh(alived=False) # restart timer set status to False
        self.remove()
        console.concise("Aliver {0}. Rejected by {1} at {2}\n".format(
                self.stack.name, self.remote.name, self.stack.store.stamp))
        self.stack.incStat(self.statKey())

    def unjoin(self):
        '''
        Process unjoin packet
        terminate in response to unjoin
        '''
        if not self.stack.parseInner(self.rxPacket):
            return
        self.remote.refresh(alived=None) # restart timer do not change status
        self.remote.joined = False
        self.remove()
        console.concise("Aliver {0}. Refused unjoin by {1} at {2}\n".format(
                self.stack.name, self.remote.name, self.stack.store.stamp))
        self.stack.incStat(self.statKey())
        self.stack.join(uid=self.remote.uid, cascade=self.cascade, timeout=self.timeout)

    def unallow(self):
        '''
        Process unallow nack packet
        terminate in response to unallow
        '''
        if not self.stack.parseInner(self.rxPacket):
            return
        self.remote.refresh(alived=None) # restart timer do not change status
        self.remote.allowed = False
        self.remove()
        console.concise("Aliver {0}. Refused unallow by {1} at {2}\n".format(
                self.stack.name, self.remote.name, self.stack.store.stamp))
        self.stack.incStat(self.statKey())
        self.stack.allow(uid=self.remote.uid, cascade=self.cascade, timeout=self.timeout)

class Alivent(Correspondent):
    '''
    RAET protocol Alivent Correspondent class Dual of Aliver
    Keep alive heartbeat
    '''
    Timeout = 10.0

    def __init__(self, **kwa):
        '''
        Setup instance
        '''
        kwa['kind'] = raeting.trnsKinds.alive
        super(Alivent, self).__init__(**kwa)

        self.prep() # prepare .txData

    def receive(self, packet):
        """
        Process received packet belonging to this transaction
        """
        super(Alivent, self).receive(packet)

        if packet.data['tk'] == raeting.trnsKinds.alive:
            if packet.data['pk'] == raeting.pcktKinds.request:
                self.alive()

    def process(self):
        '''
        Perform time based processing of transaction

        '''
        if self.timeout > 0.0 and self.timer.expired:
            self.nack() #manage restarts alive later
            console.concise("Alivent {0}. Timed out with {1} at {2}\n".format(
                    self.stack.name, self.remote.name, self.stack.store.stamp))
            return

    def prep(self):
        '''
        Prepare .txData
        '''
        self.txData.update( #sh=self.stack.local.ha[0],
                            #sp=self.stack.local.ha[1],
                            dh=self.remote.ha[0], # maybe needed for index
                            dp=self.remote.ha[1], # maybe needed for index
                            se=self.remote.nuid,
                            de=self.remote.fuid,
                            tk=self.kind,
                            cf=self.rmt,
                            bf=self.bcst,
                            wf=self.wait,
                            si=self.sid,
                            ti=self.tid,)

    def alive(self):
        '''
        Process alive packet
        '''
        if not self.stack.parseInner(self.rxPacket):
            return

        if not self.remote.joined:
            self.remote.refresh(alived=None) # received signed packet so its alive
            emsg = "Alivent {0}. Must be joined with {1} first\n".format(
                    self.stack.name, self.remote.name)
            console.terse(emsg)
            self.stack.incStat('unjoined_alive_attempt')
            self.nack(kind=raeting.pcktKinds.unjoined)
            return

        if not self.remote.allowed:
            self.remote.refresh(alived=None) # received signed packet so its alive
            emsg = "Alivent {0}. Must be allowed with {1} first\n".format(
                    self.stack.name, self.remote.name)
            console.terse(emsg)
            self.stack.incStat('unallowed_alive_attempt')
            self.nack(kind=raeting.pcktKinds.unallowed)
            return

        self.add()

        data = self.rxPacket.data
        body = self.rxPacket.body.data

        body = odict()
        packet = packeting.TxPacket(stack=self.stack,
                                    kind=raeting.pcktKinds.ack,
                                    embody=body,
                                    data=self.txData)
        try:
            packet.pack()
        except raeting.PacketError as ex:
            console.terse(str(ex) + '\n')
            self.stack.incStat("packing_error")
            self.remove(index=self.rxPacket.index)
            return

        self.transmit(packet)
        console.concise("Alivent {0}. Do ack alive with {1} at {2}\n".format(
                self.stack.name, self.remote.name, self.stack.store.stamp))
        self.remote.refresh(alived=True)
        self.remove()
        console.concise("Alivent {0}. Done with {1} at {2}\n".format(
                self.stack.name, self.remote.name, self.stack.store.stamp))
        self.stack.incStat("alive_complete")

    def nack(self, kind=raeting.pcktKinds.nack):
        '''
        Send nack to terminate alive transaction
        '''
        body = odict()
        packet = packeting.TxPacket(stack=self.stack,
                                    kind=kind,
                                    embody=body,
                                    data=self.txData)
        try:
            packet.pack()
        except raeting.PacketError as ex:
            console.terse(str(ex) + '\n')
            self.stack.incStat("packing_error")
            self.remove()
            return

        if kind == raeting.pcktKinds.refuse:
                console.terse("Alivent {0}. Do Refuse of {1} at {2}\n".format(
                        self.stack.name, self.remote.name, self.stack.store.stamp))
        elif kind == raeting.pcktKinds.unjoined:
                console.terse("Alivent {0}. Do Unjoined of {1} at {2}\n".format(
                        self.stack.name, self.remote.name, self.stack.store.stamp))
        elif kind == raeting.pcktKinds.unallowed:
                console.terse("Alivent {0}. Do Unallowed of {1} at {2}\n".format(
                        self.stack.name, self.remote.name, self.stack.store.stamp))
        elif kind == raeting.pcktKinds.reject:
            console.concise("Alivent {0}. Do Reject {1} at {2}\n".format(
                    self.stack.name, self.remote.name, self.stack.store.stamp))
        elif kind == raeting.pcktKinds.nack:
            console.terse("Alivent {0}. Do Nack of {1} at {2}\n".format(
                    self.stack.name, self.remote.name, self.stack.store.stamp))
        else:
            console.terse("Alivent {0}. Invalid nack kind of {1} nacking anyway "
                    " at {2}\n".format(self.stack.name,
                                       kind,
                                       self.stack.store.stamp))
            kind == raeting.pcktKinds.nack

        self.transmit(packet)
        self.remove()

        self.stack.incStat(self.statKey())

class Messenger(Initiator):
    '''
    RAET protocol Messenger Initiator class Dual of Messengent
    Generic messages
    '''
    Timeout = 10.0
    RedoTimeoutMin = 1.0 # initial timeout
    RedoTimeoutMax = 3.0 # max timeout

    def __init__(self, redoTimeoutMin=None, redoTimeoutMax=None, **kwa):
        '''
        Setup instance
        '''
        kwa['kind'] = raeting.trnsKinds.message
        super(Messenger, self).__init__(**kwa)

        self.redoTimeoutMax = redoTimeoutMax or self.RedoTimeoutMax
        self.redoTimeoutMin = redoTimeoutMin or self.RedoTimeoutMin
        self.redoTimer = aiding.StoreTimer(self.stack.store,
                                           duration=self.redoTimeoutMin)

        self.sid = self.remote.sid
        self.tid = self.remote.nextTid()
        self.prep() # prepare .txData
        self.tray = packeting.TxTray(stack=self.stack)

    def transmit(self, packet):
        '''
        Augment transmit with restart of redo timer
        '''
        super(Messenger, self).transmit(packet)
        self.redoTimer.restart()

    def receive(self, packet):
        """
        Process received packet belonging to this transaction
        """
        super(Messenger, self).receive(packet)

        if packet.data['tk'] == raeting.trnsKinds.message:
            if packet.data['pk'] == raeting.pcktKinds.ack:
                self.another()
            elif packet.data['pk'] == raeting.pcktKinds.nack: # rejected
                self.reject()
            elif packet.data['pk'] == raeting.pcktKinds.resend: # missed resend
                self.resend()

    def process(self):
        '''
        Perform time based processing of transaction
        '''
        if self.timeout > 0.0 and self.timer.expired:
            self.remove()
            console.concise("Messenger {0}. Timed out with {1} at {2}\n".format(
                    self.stack.name, self.remote.name, self.stack.store.stamp))
            return

        # need keep sending message until completed or timed out
        if self.redoTimer.expired:
            duration = min(
                         max(self.redoTimeoutMin,
                              self.redoTimer.duration * 2.0),
                         self.redoTimeoutMax)
            self.redoTimer.restart(duration=duration)
            if self.txPacket:
                if self.txPacket.data['pk'] == raeting.pcktKinds.message:
                    self.transmit(self.txPacket) # redo
                    console.concise("Messenger {0}. Redo Segment {1} with {2} at {3}\n".format(
                            self.stack.name, self.tray.last, self.remote.name, self.stack.store.stamp))
                    self.stack.incStat('redo_segment')

    def prep(self):
        '''
        Prepare .txData
        '''
        self.txData.update( #sh=self.stack.local.ha[0],
                            #sp=self.stack.local.ha[1],
                            dh=self.remote.ha[0], # maybe needed for index
                            dp=self.remote.ha[1], # maybe needed for index
                            se=self.remote.nuid,
                            de=self.remote.fuid,
                            tk=self.kind,
                            cf=self.rmt,
                            bf=self.bcst,
                            wf=self.wait,
                            si=self.sid,
                            ti=self.tid,)

    def message(self, body=None):
        '''
        Send message or part of message. So repeatedly called untill complete
        '''

        if not self.remote.allowed:
            emsg = "Messenger {0}. Must be allowed with {1} first\n".format(
                    self.stack.name, self.remote.name)
            console.terse(emsg)
            self.stack.incStat('unallowed_remote')
            self.remove()
            return

        if not self.tray.packets:
            try:
                self.tray.pack(data=self.txData, body=body)
            except raeting.PacketError as ex:
                console.terse(str(ex) + '\n')
                self.stack.incStat("packing_error")
                self.remove()
                return

        if self.tray.current >= len(self.tray.packets):
            emsg = "Messenger {0}. Current packet {1} greater than num packets {2}\n".format(
                                self.stack.name, self.tray.current, len(self.tray.packets))
            console.terse(emsg)
            self.remove()
            return

        if self.index not in self.remote.transactions:
            self.add()
        elif self.remote.transactions[self.index] != self:
            emsg = "Messenger {0}. Remote {1} Index collision at {2}\n".format(
                                self.stack.name, self.remote.name,  self.index)
            console.terse(emsg)
            self.incStat('message_index_collision')
            self.remove()
            return

        burst = 1 if self.wait else len(self.tray.packets) - self.tray.current

        for packet in self.tray.packets[self.tray.current:self.tray.current + burst]:
            self.transmit(packet) #if self.tray.current %  2 else None
            self.tray.last = self.tray.current
            self.stack.incStat("message_segment_tx")
            console.concise("Messenger {0}. Do Message Segment {1} with {2} at {3}\n".format(
                    self.stack.name, self.tray.last, self.remote.name, self.stack.store.stamp))
            self.tray.current += 1

    def another(self):
        '''
        Process ack packet send next one
        '''
        if not self.stack.parseInner(self.rxPacket):
            return

        self.remote.refresh(alived=True)

        if self.tray.current >= len(self.tray.packets):
            self.complete()
        else:
            self.message()

    def resend(self):
        '''
        Process resend packet and send misseds list of missing packets
        '''
        if not self.stack.parseInner(self.rxPacket):
            return

        self.remote.refresh(alived=True)

        data = self.rxPacket.data
        body = self.rxPacket.body.data

        misseds = body.get('misseds')
        if misseds:
            if not self.tray.packets:
                emsg = "Invalid resend request '{0}'\n".format(misseds)
                console.terse(emsg)
                self.stack.incStat('invalid_resend')
                return

            for m in misseds:
                try:
                    packet = self.tray.packets[m]
                except IndexError as ex:
                    #console.terse(str(ex) + '\n')
                    console.terse("Invalid misseds segment number {0}\n".format(m))
                    self.stack.incStat("invalid_misseds")
                    return

                self.transmit(packet)
                self.stack.incStat("message_segment_tx")
                console.concise("Messenger {0}. Resend Message Segment {1} with {2} at {3}\n".format(
                        self.stack.name, m, self.remote.name, self.stack.store.stamp))

    def complete(self):
        '''
        Complete transaction and remove
        '''
        self.remove()
        console.concise("Messenger {0}. Done with {1} at {2}\n".format(
                self.stack.name, self.remote.name, self.stack.store.stamp))
        self.stack.incStat("message_initiate_complete")

    def reject(self):
        '''
        Process nack packet
        terminate in response to nack
        '''
        if not self.stack.parseInner(self.rxPacket):
            return

        self.remote.refresh(alived=True)

        self.remove()
        console.concise("Messenger {0}. Rejected by {1} at {2}\n".format(
                self.stack.name, self.remote.name, self.stack.store.stamp))
        self.stack.incStat(self.statKey())

    def nack(self):
        '''
        Send nack to terminate transaction
        '''
        body = odict()
        packet = packeting.TxPacket(stack=self.stack,
                                    kind=raeting.pcktKinds.nack,
                                    embody=body,
                                    data=self.txData)
        try:
            packet.pack()
        except raeting.PacketError as ex:
            console.terse(str(ex) + '\n')
            self.stack.incStat("packing_error")
            self.remove()
            return

        self.transmit(packet)
        self.remove()
        console.concise("Messenger {0}. Do Reject {1} at {2}\n".format(
                self.stack.name, self.remote.name, self.stack.store.stamp))
        self.stack.incStat(self.statKey())

class Messengent(Correspondent):
    '''
    RAET protocol Messengent Correspondent class Dual of Messenger
    Generic Messages
    '''
    Timeout = 10.0
    RedoTimeoutMin = 1.0 # initial timeout
    RedoTimeoutMax = 3.0 # max timeout

    def __init__(self, redoTimeoutMin=None, redoTimeoutMax=None, **kwa):
        '''
        Setup instance
        '''
        kwa['kind'] = raeting.trnsKinds.message
        super(Messengent, self).__init__(**kwa)

        self.redoTimeoutMax = redoTimeoutMax or self.RedoTimeoutMax
        self.redoTimeoutMin = redoTimeoutMin or self.RedoTimeoutMin
        self.redoTimer = aiding.StoreTimer(self.stack.store,
                                           duration=self.redoTimeoutMin)

        self.prep() # prepare .txData
        self.tray = packeting.RxTray(stack=self.stack)

    def transmit(self, packet):
        '''
        Augment transmit with restart of redo timer
        '''
        super(Messengent, self).transmit(packet)
        self.redoTimer.restart()

    def receive(self, packet):
        """
        Process received packet belonging to this transaction
        """
        super(Messengent, self).receive(packet)

        # resent message
        if packet.data['tk'] == raeting.trnsKinds.message:
            if packet.data['pk'] == raeting.pcktKinds.message:
                self.message()
            elif packet.data['pk'] == raeting.pcktKinds.nack: # rejected
                self.reject()

    def process(self):
        '''
        Perform time based processing of transaction

        '''
        if self.timeout > 0.0 and self.timer.expired:
            self.nack()
            console.concise("Messengent {0}. Timed out with {1} at {2}\n".format(
                    self.stack.name, self.remote.name, self.stack.store.stamp))
            return

        if self.redoTimer.expired:
            duration = min(
                         max(self.redoTimeoutMin,
                              self.redoTimer.duration * 2.0),
                         self.redoTimeoutMax)
            self.redoTimer.restart(duration=duration)

            misseds = self.tray.missing()
            if misseds:
                self.resend(misseds)

    def prep(self):
        '''
        Prepare .txData
        '''
        self.txData.update( #sh=self.stack.local.ha[0],
                            #sp=self.stack.local.ha[1],
                            dh=self.remote.ha[0], # maybe needed for index
                            dp=self.remote.ha[1], # maybe needed for index
                            se=self.remote.nuid,
                            de=self.remote.fuid,
                            tk=self.kind,
                            cf=self.rmt,
                            bf=self.bcst,
                            wf=self.wait,
                            si=self.sid,
                            ti=self.tid,)

    def message(self):
        '''
        Process message packet. Called repeatedly for each packet in message
        '''
        if not self.remote.allowed:
            emsg = "Messengent {0}. Must be allowed with {1} first\n".format(
                    self.stack.name,  self.remote.name)
            console.terse(emsg)
            self.stack.incStat('unallowed_message_attempt')
            self.nack()
            return

        try:
            body = self.tray.parse(self.rxPacket)
        except raeting.PacketError as ex:
            console.terse(str(ex) + '\n')
            self.incStat('parsing_message_error')
            self.nack()
            return

        if self.index not in self.remote.transactions:
            self.add()
        elif self.remote.transactions[self.index] != self:
            emsg = "Messengent {0}. Remote {1} Index collision at {2}\n".format(
                                self.stack.name, self.remote.name, self.index)
            console.terse(emsg)
            self.incStat('message_index_collision')
            self.nack()
            return

        self.remote.refresh(alived=True)

        self.stack.incStat("message_segment_rx")

        if self.tray.complete:
            self.ackMessage()
            console.verbose("{0} received message body\n{1}\n".format(
                    self.stack.name, body))
            # application layer authorizaiton needs to know who sent the message
            self.stack.rxMsgs.append((body, self.remote.name))
            self.complete()

        elif self.wait:
            self.ackMessage()

        else:
            misseds = self.tray.missing(begin=self.tray.prev, end=self.tray.last)
            if misseds:
                self.resend(misseds)

    def ackMessage(self):
        '''
        Send ack to message
        '''
        body = odict()
        packet = packeting.TxPacket(stack=self.stack,
                                    kind=raeting.pcktKinds.ack,
                                    embody=body,
                                    data=self.txData)
        try:
            packet.pack()
        except raeting.PacketError as ex:
            console.terse(str(ex) + '\n')
            self.stack.incStat("packing_error")
            self.remove()
            return
        self.transmit(packet)
        self.stack.incStat("message_segment_ack")
        console.concise("Messengent {0}. Do Ack Segment {1} with {2} at {3}\n".format(
                self.stack.name, self.tray.last, self.remote.name, self.stack.store.stamp))

    def resend(self, misseds):
        '''
        Send resend request(s) for missing packets
        '''
        while misseds:
            if len(misseds) > 64:
                remainders = misseds[64:] # only do at most 64 at a time
                misseds = misseds[:64]
            else:
                remainders = []

            body = odict(misseds=misseds)
            packet = packeting.TxPacket(stack=self.stack,
                                        kind=raeting.pcktKinds.resend,
                                        embody=body,
                                        data=self.txData)
            try:
                packet.pack()
            except raeting.PacketError as ex:
                console.terse(str(ex) + '\n')
                self.stack.incStat("packing_error")
                self.remove()
                return
            self.transmit(packet)
            self.stack.incStat("message_resend")
            console.concise("Messengent {0}. Do Resend Segments {1} with {2} at {3}\n".format(
                    self.stack.name, misseds, self.remote.name, self.stack.store.stamp))
            misseds = remainders

    def complete(self):
        '''
        Complete transaction and remove
        '''
        self.remove()
        console.concise("Messengent {0}. Complete with {1} at {2}\n".format(
                self.stack.name, self.remote.name, self.stack.store.stamp))
        self.stack.incStat("messagent_correspond_complete")

    def reject(self):
        '''
        Process nack packet
        terminate in response to nack
        '''
        if not self.stack.parseInner(self.rxPacket):
            return

        self.remote.refresh(alived=True)

        self.remove()
        console.concise("Messengent {0}. Rejected by {1} at {2}\n".format(
                self.stack.name, self.remote.name, self.stack.store.stamp))
        self.stack.incStat(self.statKey())

    def nack(self):
        '''
        Send nack to terminate messenger transaction
        '''
        body = odict()
        packet = packeting.TxPacket(stack=self.stack,
                                    kind=raeting.pcktKinds.nack,
                                    embody=body,
                                    data=self.txData)
        try:
            packet.pack()
        except raeting.PacketError as ex:
            console.terse(str(ex) + '\n')
            self.stack.incStat("packing_error")
            self.remove()
            return

        self.transmit(packet)
        self.remove()
        console.concise("Messagent {0}. Do Reject {1} at {2}\n".format(
                self.stack.name, self.remote.name, self.stack.store.stamp))
        self.stack.incStat(self.statKey())
<|MERGE_RESOLUTION|>--- conflicted
+++ resolved
@@ -483,11 +483,7 @@
 
         self.remote.joined = None
 
-<<<<<<< HEAD
         if self.stack.application is None:
-=======
-        if not self.stack.application:
->>>>>>> 72d801fd
             self.stack.application = 0
         else:
             if self.stack.application < 0 or self.stack.application > 255:
@@ -503,12 +499,8 @@
         operation = packByte(fmt='11111111', fields=fields)
 
         body = odict([('name', self.stack.local.name),
-<<<<<<< HEAD
-                      ('mode', "{0:02x}{0:02x}".format(self.stack.application,
+                      ('mode', "{0:02x}{1:02x}".format(self.stack.application,
                                                        operation)),
-=======
-                      ('mode', "{0:02x}{1:02x}".format(self.stack.application, operation)),
->>>>>>> 72d801fd
                       ('verhex', self.stack.local.signer.verhex),
                       ('pubhex', self.stack.local.priver.pubhex),
                       ('role', self.stack.local.role)])
@@ -1271,7 +1263,7 @@
         '''
         Send accept response to join request
         '''
-        if not self.stack.application:
+        if self.stack.application is None:
             self.stack.application = 0
         else:
             if self.stack.application < 0 or self.stack.application > 255:
@@ -1287,7 +1279,8 @@
         operation = packByte(fmt='11111111', fields=fields)
 
         body = odict([ ('name', self.stack.local.name),
-                       ('mode', "{0:02x}{1:02x}".format(self.stack.application, operation)),
+                       ('mode', "{0:02x}{1:02x}".format(self.stack.application,
+                                                        operation)),
                        ('uid', self.remote.uid),
                        ('verhex', self.stack.local.signer.verhex),
                        ('pubhex', self.stack.local.priver.pubhex),
