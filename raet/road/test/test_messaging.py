# -*- coding: utf-8 -*-
'''
Tests for messaging reliability

'''
# pylint: skip-file
# pylint: disable=C0103
import sys
if sys.version_info < (2, 7):
    import unittest2 as unittest
else:
    import unittest

import os
import time
import tempfile
import shutil
from collections import deque

from ioflo.base.odicting import odict
from ioflo.base.aiding import Timer, StoreTimer, just
from ioflo.base import storing
from ioflo.base.consoling import getConsole
console = getConsole()

# Import raet libs
from raet.abiding import *  # import globals
from raet import raeting, nacling
from raet.road import estating, keeping, stacking, packeting, transacting

if sys.platform == 'win32':
    TEMPDIR = 'c:/temp'
    if not os.path.exists(TEMPDIR):
        os.mkdir(TEMPDIR)
else:
    TEMPDIR = '/tmp'

def setUpModule():
    console.reinit(verbosity=console.Wordage.concise)

def tearDownModule():
    pass

class BasicTestCase(unittest.TestCase):
    """"""

    def setUp(self):
        self.store = storing.Store(stamp=0.0)
        self.timer = StoreTimer(store=self.store, duration=1.0)

        self.base = tempfile.mkdtemp(prefix="raet",  suffix="base", dir=TEMPDIR)

    def tearDown(self):
        if os.path.exists(self.base):
            shutil.rmtree(self.base)

    def createRoadData(self,
                       base,
                       name='',
                       ha=None,
                       main=None,
                       auto=raeting.AutoMode.never.value,
                       role=None,
                       kind=None, ):
        '''
        Creates odict and populates with data to setup road stack

        '''
        data = odict()
        data['name'] = name
        data['ha'] = ha
        data['main'] =  main
        data['auto'] = auto
        data['role'] = role if role is not None else name
        data['kind'] = kind
        data['dirpath'] = os.path.join(base, 'road', 'keep', name)
        signer = nacling.Signer()
        data['sighex'] = signer.keyhex
        data['verhex'] = signer.verhex
        privateer = nacling.Privateer()
        data['prihex'] = privateer.keyhex
        data['pubhex'] = privateer.pubhex

        return data

    def createRoadStack(self,
                        data,
                        uid=None,
                        ha=None,
                        main=None,
                        auto=None,
                        role=None,
                        kind=None,
                        period=None,
                        offset=None,):
        '''
        Creates stack and local estate from data with
        and overrides with parameters

        returns stack

        '''
        stack = stacking.RoadStack(store=self.store,
                                   name=data['name'],
                                   uid=uid,
                                   ha=ha or data['ha'],
                                   main=main if main is not None else data['main'],
                                   role=role if role is not None else data['role'],
                                   sigkey=data['sighex'],
                                   prikey=data['prihex'],
                                   auto=auto if auto is not None else data['auto'],
                                   kind=kind if kind is not None else data['kind'],
                                   dirpath=data['dirpath'],
                                   period=period,
                                   offset=offset,)

        return stack

    def join(self, initiator, correspondent, deid=None, duration=1.0,
                cascade=False):
        '''
        Utility method to do join. Call from test method.
        '''
        console.terse("\nJoin Transaction **************\n")
        if not initiator.remotes:
            initiator.addRemote(estating.RemoteEstate(stack=initiator,
                                                      fuid=0, # vacuous join
                                                      sid=0, # always 0 for join
                                                      ha=correspondent.local.ha))
        initiator.join(uid=deid, cascade=cascade)
        self.serviceStacks([correspondent, initiator], duration=duration)

    def allow(self, initiator, correspondent, deid=None, duration=1.0,
                cascade=False):
        '''
        Utility method to do allow. Call from test method.
        '''
        console.terse("\nAllow Transaction **************\n")
        initiator.allow(uid=deid, cascade=cascade)
        self.serviceStacks([correspondent, initiator], duration=duration)

    def alive(self, initiator, correspondent, duid=None, duration=1.0,
                cascade=False):
        '''
        Utility method to do alive. Call from test method.
        '''
        console.terse("\nAlive Transaction **************\n")
        initiator.alive(uid=duid, cascade=cascade)
        self.serviceStacks([correspondent, initiator], duration=duration)

    def message(self, msgs, initiator, correspondent, duration=2.0):
        '''
        Utility to send messages both ways
        '''
        for msg in msgs:
            initiator.transmit(msg)

        self.serviceStacks([initiator, correspondent], duration=duration)

    def flushReceives(self, stack):
        '''
        Flush any queued up udp packets in receive buffer
        '''
        stack.serviceReceives()
        stack.rxes.clear()

    def dupReceives(self, stack):
        '''
        Duplicate each queued up udp packet in receive buffer
        '''
        stack.serviceReceives()
        rxes = stack.rxes
        stack.rxes = deque()
        for rx in rxes:
            stack.rxes.append(rx) # one
            stack.rxes.append(rx) # and one more

    def serviceStack(self, stack, duration=1.0):
        '''
        Utility method to service queues for one stack. Call from test method.
        '''
        self.timer.restart(duration=duration)
        while not self.timer.expired:
            stack.serviceAll()
            if not (stack.transactions):
                break
            self.store.advanceStamp(0.1)
            time.sleep(0.1)

    def serviceStacks(self, stacks, duration=1.0):
        '''
        Utility method to service queues for list of stacks. Call from test method.
        '''
        self.timer.restart(duration=duration)
        while not self.timer.expired:
            for stack in stacks:
                stack.serviceAll()
            if all([not stack.transactions for stack in stacks]):
                break
            self.store.advanceStamp(0.1)
            time.sleep(0.1)

    def serviceStacksWithDrops(self, stacks, dropage=None, duration=1.0):
        '''
        Utility method to service queues for list of stacks. Call from test method.
        Drops tx msgs in .txes deque based on drops filter which is list
        of truthy falsey values. For each element of drops if truthy then drop
        the tx at the corresponding index for each service of the txes deque.
        '''
        if dropage is None:
            dropage = [[], []]
        for k in range(len(stacks) - len(dropage)):
            dropage.append([])  # ensure a drops list per stack even if empty
        indices =  []
        for stack in stacks:
            indices.append(0)

        self.timer.restart(duration=duration)
        while not self.timer.expired:
            for i, stack in enumerate(stacks):
                stack.serviceTxMsgs()
                drops = dropage[i]
                j = indices[i]
                while stack.txes:
                    try:
                        drop = drops[j]
                    except IndexError:
                        drop = False

                    if drop:
                        stack.txes.popleft()  # pop and drop
                        console.concise("Stack {0}: Dropping {1}\n".format(stack.name, j))
                    else:
                        stack.serviceTxOnce() # service
                    j += 1
                indices[i] = j

            time.sleep(0.05)
            for stack in stacks:
                stack.serviceAllRx()

            if all([not stack.transactions for stack in stacks]):
                break
            self.store.advanceStamp(0.1)
            time.sleep(0.05)

    def serviceStacksWithLimits(self, stacks, limits, duration=1.0):
        '''
        Utility method to service queues for list of stacks. Call from test method.
        Drops rx msgs in .rxes deque based on buffer size limits. Limits
        is list of rx buffer size limits for each stack in stacks
        A limit of None mean no limit on buffer size
        '''
        if limits is None:
            limits = [None, None]
        for k in range(len(stacks) - len(limits)):
            limits.append(None)  # ensure a limit per stack even if empty

        self.timer.restart(duration=duration)
        while not self.timer.expired:
            for i, stack in enumerate(stacks):
                stack.serviceTxMsgs()
                stack.serviceTxes()

            time.sleep(0.05)
            for i, stack in enumerate(stacks):
                limit = limits[i]
                stack.serviceReceives()
                if not limit:
                    stack.serviceRxes()
                else:
                    k = 0
                    while stack.rxes and k < limit:  # process upto limit
                        stack.serviceRxOnce()
                        k += 1
                    while stack.rxes:  # flush rest
                        stack.rxes.popleft()
                stack.process()

            if all([not stack.transactions for stack in stacks]):
                break
            self.store.advanceStamp(0.1)
            time.sleep(0.05)

    def serviceStacksWithDropsLimits(self, stacks, dropage=None, limits=None, duration=1.0):
        '''
        Utility method to service queues for list of stacks. Call from test method.
        Drops tx msgs in .txes deque based on drops filter which is list
        of truthy falsey values. For each element of drops if truthy then drop
        the tx at the corresponding index for each service of the txes deque.

        Drops rx msgs in .rxes deque based on buffer size limits. Limits
        is list of rx buffer size limits for each stack in stacks
        A limit of None mean no limit on buffer size
        '''
        if dropage is None:
            dropage = [[], []]
        for k in range(len(stacks) - len(dropage)):
            dropage.append([])  # ensure a drops list per stack even if empty
        indices =  []
        for stack in stacks:
            indices.append(0)

        if limits is None:
            limits = [None, None]
        for k in range(len(stacks) - len(limits)):
            limits.append(None)  # ensure a limit per stack even if empty

        self.timer.restart(duration=duration)
        while not self.timer.expired:
            for i, stack in enumerate(stacks):
                stack.serviceTxMsgs()
                drops = dropage[i]
                j = indices[i]
                while stack.txes:
                    try:
                        drop = drops[j]
                    except IndexError:
                        drop = False

                    if drop:
                        stack.txes.popleft()  # pop and drop
                        console.concise("Stack {0}: Dropping {1}\n".format(stack.name, j))
                    else:
                        stack.serviceTxOnce() # service
                    j += 1
                indices[i] = j

            time.sleep(0.05)
            for i, stack in enumerate(stacks):
                limit = limits[i]
                stack.serviceReceives()
                if not limit:
                    stack.serviceRxes()
                else:
                    k = 0
                    while stack.rxes and k < limit:  # process upto limit
                        stack.serviceRxOnce()
                        k += 1
                    while stack.rxes:  # flush rest
                        stack.rxes.popleft()
                stack.process()

            if all([not stack.transactions for stack in stacks]):
                break
            self.store.advanceStamp(0.1)
            time.sleep(0.05)

    def serviceStacksFlushTx(self, stacks, duration=1.0):
        '''
        Utility method to service queues for list of stacks. Call from test method.
        This flushes the txes deques
        '''
        self.timer.restart(duration=duration)
        while not self.timer.expired:
            for stack in stacks:
                stack.serviceAllRx()
                stack.serviceTxMsgs()
                stack.txes.clear()
                stack.serviceTxes()

            if all([not stack.transactions for stack in stacks]):
                break
            self.store.advanceStamp(0.1)
            time.sleep(0.1)

    def serviceStacksFlushRx(self, stacks, duration=1.0):
        '''
        Utility method to service queues for list of stacks. Call from test method.
        This flushes the rxes.
        '''
        self.timer.restart(duration=duration)
        while not self.timer.expired:
            for stack in stacks:
                stack.serviceReceives()
                stack.rxes.clear()
                stack.serviceRxes()
                stack.process()
                stack.serviceAllTx()
            if all([not stack.transactions for stack in stacks]):
                break
            self.store.advanceStamp(0.1)
            time.sleep(0.1)

    def testMessageBurstZero(self):
        '''
        Test message with burst limit of 0, that is, no limit
        '''
        console.terse("{0}\n".format(self.testMessageBurstZero.__doc__))

        alphaData = self.createRoadData(name='alpha',
                                        base=self.base,
                                        auto=raeting.AutoMode.once.value)
        keeping.clearAllKeep(alphaData['dirpath'])
        alpha = self.createRoadStack(data=alphaData,
                                     main=True,
                                     auto=alphaData['auto'],
                                     ha=None)

        betaData = self.createRoadData(name='beta',
                                       base=self.base,
                                       auto=raeting.AutoMode.once.value)
        keeping.clearAllKeep(betaData['dirpath'])
        beta = self.createRoadStack(data=betaData,
                                    main=True,
                                    auto=betaData['auto'],
                                    ha=("", raeting.RAET_TEST_PORT))

        console.terse("\nJoin *********\n")
        self.join(alpha, beta) # vacuous join fails because other not main
        for stack in [alpha, beta]:
            self.assertEqual(len(stack.transactions), 0)
            self.assertEqual(len(stack.remotes), 1)
            self.assertEqual(len(stack.nameRemotes), 1)
            remote = stack.remotes.values()[0]
            self.assertIs(remote.joined, True)
            self.assertIs(remote.allowed, None)
            self.assertIs(remote.alived, None)

        console.terse("\nAllow *********\n")
        self.allow(alpha, beta)
        for stack in [alpha, beta]:
            self.assertEqual(len(stack.transactions), 0)
            self.assertEqual(len(stack.remotes), 1)
            self.assertEqual(len(stack.nameRemotes), 1)
            remote = stack.remotes.values()[0]
            self.assertIs(remote.joined, True)
            self.assertIs(remote.allowed, True)
            self.assertIs(remote.alived, True)  # fast alive

        stacking.RoadStack.BurstSize = 0
        self.assertEqual(stacking.RoadStack.BurstSize, 0)

        console.terse("\nMessage Alpha to Beta *********\n")
        msgs = []
        bloat = []
        for i in range(300):
            bloat.append(str(i).rjust(100, " "))
        bloat = "".join(bloat)
        sentMsg = odict(who="Green", data=bloat)
        msgs.append(sentMsg)

        self.message(msgs, alpha, beta, duration=5.0)

        for stack in [alpha, beta]:
            self.assertEqual(len(stack.transactions), 0)

        self.assertEqual(len(alpha.txMsgs), 0)
        self.assertEqual(len(alpha.txes), 0)
        self.assertEqual(len(beta.rxes), 0)
        self.assertEqual(len(beta.rxMsgs), 1)
        receivedMsg, source = beta.rxMsgs.popleft()
        self.assertDictEqual(sentMsg, receivedMsg)

        console.terse("\nMessage Beta to Alpha *********\n")
        self.message(msgs, beta, alpha, duration=5.0)

        for stack in [beta, alpha]:
            self.assertEqual(len(stack.transactions), 0)

        self.assertEqual(len(beta.txMsgs), 0)
        self.assertEqual(len(beta.txes), 0)
        self.assertEqual(len(alpha.rxes), 0)
        self.assertEqual(len(alpha.rxMsgs), 1)
        receivedMsg, source = alpha.rxMsgs.popleft()
        self.assertDictEqual(sentMsg, receivedMsg)

        stacking.RoadStack.BurstSize = 0
        for stack in [alpha, beta]:
            stack.server.close()
            stack.clearAllKeeps()

    def testMessageBurstOne(self):
        '''
        Test message with burst limit of 1
        '''
        console.terse("{0}\n".format(self.testMessageBurstOne.__doc__))

        alphaData = self.createRoadData(name='alpha',
                                        base=self.base,
                                        auto=raeting.AutoMode.once.value)
        keeping.clearAllKeep(alphaData['dirpath'])
        alpha = self.createRoadStack(data=alphaData,
                                     main=True,
                                     auto=alphaData['auto'],
                                     ha=None)

        betaData = self.createRoadData(name='beta',
                                       base=self.base,
                                       auto=raeting.AutoMode.once.value)
        keeping.clearAllKeep(betaData['dirpath'])
        beta = self.createRoadStack(data=betaData,
                                    main=True,
                                    auto=betaData['auto'],
                                    ha=("", raeting.RAET_TEST_PORT))

        console.terse("\nJoin *********\n")
        self.join(alpha, beta) # vacuous join fails because other not main
        for stack in [alpha, beta]:
            self.assertEqual(len(stack.transactions), 0)
            self.assertEqual(len(stack.remotes), 1)
            self.assertEqual(len(stack.nameRemotes), 1)
            remote = stack.remotes.values()[0]
            self.assertIs(remote.joined, True)
            self.assertIs(remote.allowed, None)
            self.assertIs(remote.alived, None)

        console.terse("\nAllow *********\n")
        self.allow(alpha, beta)
        for stack in [alpha, beta]:
            self.assertEqual(len(stack.transactions), 0)
            self.assertEqual(len(stack.remotes), 1)
            self.assertEqual(len(stack.nameRemotes), 1)
            remote = stack.remotes.values()[0]
            self.assertIs(remote.joined, True)
            self.assertIs(remote.allowed, True)
            self.assertIs(remote.alived, True)  # fast alive

        stacking.RoadStack.BurstSize = 1
        self.assertEqual(stacking.RoadStack.BurstSize, 1)

        console.terse("\nMessage Alpha to Beta *********\n")
        msgs = []
        bloat = []
        for i in range(300):
            bloat.append(str(i).rjust(100, " "))
        bloat = "".join(bloat)
        sentMsg = odict(who="Green", data=bloat)
        msgs.append(sentMsg)

        self.message(msgs, alpha, beta, duration=10.0)

        for stack in [alpha, beta]:
            self.assertEqual(len(stack.transactions), 0)

        self.assertEqual(len(alpha.txMsgs), 0)
        self.assertEqual(len(alpha.txes), 0)
        self.assertEqual(len(beta.rxes), 0)
        self.assertEqual(len(beta.rxMsgs), 1)
        receivedMsg, source = beta.rxMsgs.popleft()
        self.assertDictEqual(sentMsg, receivedMsg)

        console.terse("\nMessage Beta to Alpha *********\n")
        self.message(msgs, beta, alpha, duration=10.0)

        for stack in [beta, alpha]:
            self.assertEqual(len(stack.transactions), 0)

        self.assertEqual(len(beta.txMsgs), 0)
        self.assertEqual(len(beta.txes), 0)
        self.assertEqual(len(alpha.rxes), 0)
        self.assertEqual(len(alpha.rxMsgs), 1)
        receivedMsg, source = alpha.rxMsgs.popleft()
        self.assertDictEqual(sentMsg, receivedMsg)

        stacking.RoadStack.BurstSize = 0
        for stack in [alpha, beta]:
            stack.server.close()
            stack.clearAllKeeps()

    def testMessageBurstEleven(self):
        '''
        Test message with burst limit of 11
        '''
        console.terse("{0}\n".format(self.testMessageBurstEleven.__doc__))

        alphaData = self.createRoadData(name='alpha',
                                        base=self.base,
                                        auto=raeting.AutoMode.once.value)
        keeping.clearAllKeep(alphaData['dirpath'])
        alpha = self.createRoadStack(data=alphaData,
                                     main=True,
                                     auto=alphaData['auto'],
                                     ha=None)

        betaData = self.createRoadData(name='beta',
                                       base=self.base,
                                       auto=raeting.AutoMode.once.value)
        keeping.clearAllKeep(betaData['dirpath'])
        beta = self.createRoadStack(data=betaData,
                                    main=True,
                                    auto=betaData['auto'],
                                    ha=("", raeting.RAET_TEST_PORT))

        console.terse("\nJoin *********\n")
        self.join(alpha, beta) # vacuous join fails because other not main
        for stack in [alpha, beta]:
            self.assertEqual(len(stack.transactions), 0)
            self.assertEqual(len(stack.remotes), 1)
            self.assertEqual(len(stack.nameRemotes), 1)
            remote = stack.remotes.values()[0]
            self.assertIs(remote.joined, True)
            self.assertIs(remote.allowed, None)
            self.assertIs(remote.alived, None)

        console.terse("\nAllow *********\n")
        self.allow(alpha, beta)
        for stack in [alpha, beta]:
            self.assertEqual(len(stack.transactions), 0)
            self.assertEqual(len(stack.remotes), 1)
            self.assertEqual(len(stack.nameRemotes), 1)
            remote = stack.remotes.values()[0]
            self.assertIs(remote.joined, True)
            self.assertIs(remote.allowed, True)
            self.assertIs(remote.alived, True)  # fast alive

        stacking.RoadStack.BurstSize = 11
        self.assertEqual(stacking.RoadStack.BurstSize, 11)

        console.terse("\nMessage Alpha to Beta *********\n")
        msgs = []
        bloat = []
        for i in range(300):
            bloat.append(str(i).rjust(100, " "))
        bloat = "".join(bloat)
        sentMsg = odict(who="Green", data=bloat)
        msgs.append(sentMsg)

        self.message(msgs, alpha, beta, duration=5.0)

        for stack in [alpha, beta]:
            self.assertEqual(len(stack.transactions), 0)

        self.assertEqual(len(alpha.txMsgs), 0)
        self.assertEqual(len(alpha.txes), 0)
        self.assertEqual(len(beta.rxes), 0)
        self.assertEqual(len(beta.rxMsgs), 1)
        receivedMsg, source = beta.rxMsgs.popleft()
        self.assertDictEqual(sentMsg, receivedMsg)

        console.terse("\nMessage Beta to Alpha *********\n")
        self.message(msgs, beta, alpha, duration=5.0)

        for stack in [beta, alpha]:
            self.assertEqual(len(stack.transactions), 0)

        self.assertEqual(len(beta.txMsgs), 0)
        self.assertEqual(len(beta.txes), 0)
        self.assertEqual(len(alpha.rxes), 0)
        self.assertEqual(len(alpha.rxMsgs), 1)
        receivedMsg, source = alpha.rxMsgs.popleft()
        self.assertDictEqual(sentMsg, receivedMsg)

        stacking.RoadStack.BurstSize = 0
        for stack in [alpha, beta]:
            stack.server.close()
            stack.clearAllKeeps()

    def testMessageWithDrops(self):
        '''
        Test message with packets dropped
        '''
        console.terse("{0}\n".format(self.testMessageWithDrops.__doc__))

        alphaData = self.createRoadData(name='alpha',
                                       base=self.base,
                                       auto=raeting.AutoMode.once.value)
        keeping.clearAllKeep(alphaData['dirpath'])
        alpha = self.createRoadStack(data=alphaData,
                                     main=True,
                                     auto=alphaData['auto'],
                                     ha=None)

        betaData = self.createRoadData(name='beta',
                                        base=self.base,
                                        auto=raeting.AutoMode.once.value)
        keeping.clearAllKeep(betaData['dirpath'])
        beta = self.createRoadStack(data=betaData,
                                     main=True,
                                     auto=betaData['auto'],
                                     ha=("", raeting.RAET_TEST_PORT))

        console.terse("\nJoin *********\n")
        self.join(alpha, beta) # vacuous join fails because other not main
        for stack in [alpha, beta]:
            self.assertEqual(len(stack.transactions), 0)
            self.assertEqual(len(stack.remotes), 1)
            self.assertEqual(len(stack.nameRemotes), 1)
            remote = stack.remotes.values()[0]
            self.assertIs(remote.joined, True)
            self.assertIs(remote.allowed, None)
            self.assertIs(remote.alived, None)

        console.terse("\nAllow *********\n")
        self.allow(alpha, beta)
        for stack in [alpha, beta]:
            self.assertEqual(len(stack.transactions), 0)
            self.assertEqual(len(stack.remotes), 1)
            self.assertEqual(len(stack.nameRemotes), 1)
            remote = stack.remotes.values()[0]
            self.assertIs(remote.joined, True)
            self.assertIs(remote.allowed, True)
            self.assertIs(remote.alived, True)  # fast alive

        console.terse("\nMessage Alpha to Beta *********\n")
        msgs = []
        bloat = []
        for i in range(300):
            bloat.append(str(i).rjust(100, " "))
        bloat = "".join(bloat)
        sentMsg = odict(who="Green", data=bloat)
        msgs.append(sentMsg)

        console.terse("\nMessage with drops Alpha to Beta *********\n")
        self.assertEqual(len(alpha.txMsgs), 0)
        self.assertEqual(len(alpha.txes), 0)
        self.assertEqual(len(beta.rxes), 0)
        self.assertEqual(len(beta.rxMsgs), 0)
        alpha.transmit(sentMsg)

        drops = [0, 1, 1, 0, 0, 0, 0, 0, 1]
        dropage = [list(drops), list(drops)]
        self.serviceStacksWithDrops([alpha, beta], dropage=dropage, duration=10.0)

        for stack in [alpha, beta]:
            self.assertEqual(len(stack.transactions), 0)

        self.assertEqual(len(alpha.txMsgs), 0)
        self.assertEqual(len(alpha.txes), 0)
        self.assertEqual(len(beta.rxes), 0)
        self.assertEqual(len(beta.rxMsgs), 1)
        receivedMsg, source = beta.rxMsgs.popleft()
        self.assertDictEqual(sentMsg, receivedMsg)

        console.terse("\nMessage with drops Beta to Alpha *********\n")
        self.assertEqual(len(beta.txMsgs), 0)
        self.assertEqual(len(beta.txes), 0)
        self.assertEqual(len(alpha.rxes), 0)
        self.assertEqual(len(alpha.rxMsgs), 0)
        beta.transmit(sentMsg)

        drops = [0, 1, 0, 1, 1, 0, 0, 0, 1]
        dropage = [list(drops), list(drops)]
        self.serviceStacksWithDrops([alpha, beta], dropage=dropage, duration=10.0)

        for stack in [beta, alpha]:
            self.assertEqual(len(stack.transactions), 0)

        self.assertEqual(len(beta.txMsgs), 0)
        self.assertEqual(len(beta.txes), 0)
        self.assertEqual(len(alpha.rxes), 0)
        self.assertEqual(len(alpha.rxMsgs), 1)
        receivedMsg, source = alpha.rxMsgs.popleft()
        self.assertDictEqual(sentMsg, receivedMsg)

        for stack in [alpha, beta]:
            stack.server.close()
            stack.clearAllKeeps()

    def testMessageWithBurstDrops(self):
        '''
        Test message with packets dropped
        '''
        console.terse("{0}\n".format(self.testMessageWithBurstDrops.__doc__))

        alphaData = self.createRoadData(name='alpha',
                                        base=self.base,
                                        auto=raeting.AutoMode.once.value)
        keeping.clearAllKeep(alphaData['dirpath'])
        alpha = self.createRoadStack(data=alphaData,
                                     main=True,
                                     auto=alphaData['auto'],
                                     ha=None)


        betaData = self.createRoadData(name='beta',
                                       base=self.base,
                                       auto=raeting.AutoMode.once.value)
        keeping.clearAllKeep(betaData['dirpath'])
        beta = self.createRoadStack(data=betaData,
                                    main=True,
                                    auto=betaData['auto'],
                                    ha=("", raeting.RAET_TEST_PORT))

        stacking.RoadStack.BurstSize = 4
        self.assertEqual(stacking.RoadStack.BurstSize, 4)

        console.terse("\nJoin *********\n")
        self.join(alpha, beta) # vacuous join fails because other not main
        for stack in [alpha, beta]:
            self.assertEqual(len(stack.transactions), 0)
            self.assertEqual(len(stack.remotes), 1)
            self.assertEqual(len(stack.nameRemotes), 1)
            remote = stack.remotes.values()[0]
            self.assertIs(remote.joined, True)
            self.assertIs(remote.allowed, None)
            self.assertIs(remote.alived, None)

        console.terse("\nAllow *********\n")
        self.allow(alpha, beta)
        for stack in [alpha, beta]:
            self.assertEqual(len(stack.transactions), 0)
            self.assertEqual(len(stack.remotes), 1)
            self.assertEqual(len(stack.nameRemotes), 1)
            remote = stack.remotes.values()[0]
            self.assertIs(remote.joined, True)
            self.assertIs(remote.allowed, True)
            self.assertIs(remote.alived, True)  # fast alive

        console.terse("\nMessage Alpha to Beta *********\n")
        msgs = []
        bloat = []
        for i in range(300):
            bloat.append(str(i).rjust(100, " "))
        bloat = "".join(bloat)
        sentMsg = odict(who="Green", data=bloat)
        msgs.append(sentMsg)

        console.terse("\nMessage with drops Alpha to Beta *********\n")
        self.assertEqual(len(alpha.txMsgs), 0)
        self.assertEqual(len(alpha.txes), 0)
        self.assertEqual(len(beta.rxes), 0)
        self.assertEqual(len(beta.rxMsgs), 0)
        alpha.transmit(sentMsg)

        drops = [0, 0, 0, 1, 0, 0, 1, 0, 1, 0, 0, 1, 0, 0, 1, 1]
        dropage = [list(drops), list(drops)]
        self.serviceStacksWithDrops([alpha, beta], dropage=dropage, duration=10.0)

        for stack in [alpha, beta]:
            self.assertEqual(len(stack.transactions), 0)

        self.assertEqual(len(alpha.txMsgs), 0)
        self.assertEqual(len(alpha.txes), 0)
        self.assertEqual(len(beta.rxes), 0)
        self.assertEqual(len(beta.rxMsgs), 1)
        receivedMsg, source = beta.rxMsgs.popleft()
        self.assertDictEqual(sentMsg, receivedMsg)

        console.terse("\nMessage with drops Beta to Alpha *********\n")
        self.assertEqual(len(beta.txMsgs), 0)
        self.assertEqual(len(beta.txes), 0)
        self.assertEqual(len(alpha.rxes), 0)
        self.assertEqual(len(alpha.rxMsgs), 0)
        beta.transmit(sentMsg)

        drops = [0, 0, 1, 0, 0, 1, 0, 0, 1, 0, 1, 0, 1, 0, 0, 1]
        dropage = [list(drops), list(drops)]
        self.serviceStacksWithDrops([alpha, beta], dropage=dropage, duration=10.0)

        for stack in [beta, alpha]:
            self.assertEqual(len(stack.transactions), 0)

        self.assertEqual(len(beta.txMsgs), 0)
        self.assertEqual(len(beta.txes), 0)
        self.assertEqual(len(alpha.rxes), 0)
        self.assertEqual(len(alpha.rxMsgs), 1)
        receivedMsg, source = alpha.rxMsgs.popleft()
        self.assertDictEqual(sentMsg, receivedMsg)

        stacking.RoadStack.BurstSize = 0
        for stack in [alpha, beta]:
            stack.server.close()
            stack.clearAllKeeps()

    def testMessageWithBufferDrops(self):
        '''
        Test message with packets dropped due to small buffers using tx drops
        '''
        console.terse("{0}\n".format(self.testMessageWithBufferDrops.__doc__))

        alphaData = self.createRoadData(name='alpha',
                                        base=self.base,
                                        auto=raeting.AutoMode.once.value)
        keeping.clearAllKeep(alphaData['dirpath'])
        alpha = self.createRoadStack(data=alphaData,
                                     main=True,
                                     auto=alphaData['auto'],
                                     ha=None)

        betaData = self.createRoadData(name='beta',
                                       base=self.base,
                                       auto=raeting.AutoMode.once.value)
        keeping.clearAllKeep(betaData['dirpath'])
        beta = self.createRoadStack(data=betaData,
                                    main=True,
                                    auto=betaData['auto'],
                                    ha=("", raeting.RAET_TEST_PORT))

        console.terse("\nJoin *********\n")
        self.join(alpha, beta) # vacuous join fails because other not main
        for stack in [alpha, beta]:
            self.assertEqual(len(stack.transactions), 0)
            self.assertEqual(len(stack.remotes), 1)
            self.assertEqual(len(stack.nameRemotes), 1)
            remote = stack.remotes.values()[0]
            self.assertIs(remote.joined, True)
            self.assertIs(remote.allowed, None)
            self.assertIs(remote.alived, None)

        console.terse("\nAllow *********\n")
        self.allow(alpha, beta)
        for stack in [alpha, beta]:
            self.assertEqual(len(stack.transactions), 0)
            self.assertEqual(len(stack.remotes), 1)
            self.assertEqual(len(stack.nameRemotes), 1)
            remote = stack.remotes.values()[0]
            self.assertIs(remote.joined, True)
            self.assertIs(remote.allowed, True)
            self.assertIs(remote.alived, True)  # fast alive


        stacking.RoadStack.BurstSize = 0
        self.assertEqual(stacking.RoadStack.BurstSize, 0)

        console.terse("\nMessage Alpha to Beta *********\n")
        msgs = []
        bloat = []
        for i in range(300):
            bloat.append(str(i).rjust(100, " "))
        bloat = "".join(bloat)
        sentMsg = odict(who="Green", data=bloat)
        msgs.append(sentMsg)

        console.terse("\nMessage with drops Alpha to Beta *********\n")
        self.assertEqual(len(alpha.txMsgs), 0)
        self.assertEqual(len(alpha.txes), 0)
        self.assertEqual(len(beta.rxes), 0)
        self.assertEqual(len(beta.rxMsgs), 0)
        alpha.transmit(sentMsg)

        alphaDrops = [0] * 9 + [1] * 26 + [0] * 10 + [1] * 17
        betaDrops = []
        dropage = [list(alphaDrops), list(betaDrops)]
        self.serviceStacksWithDrops([alpha, beta], dropage=dropage, duration=10.0)

        for stack in [alpha, beta]:
            self.assertEqual(len(stack.transactions), 0)

        self.assertEqual(len(alpha.txMsgs), 0)
        self.assertEqual(len(alpha.txes), 0)
        self.assertEqual(len(beta.rxes), 0)
        self.assertEqual(len(beta.rxMsgs), 1)
        receivedMsg, source = beta.rxMsgs.popleft()
        self.assertDictEqual(sentMsg, receivedMsg)

        stacking.RoadStack.BurstSize = 0
        for stack in [alpha, beta]:
            stack.server.close()
            stack.clearAllKeeps()

    def testMessageWithLimits(self):
        '''
        Test message with packets dropped due to small buffers using limits
        '''
        console.terse("{0}\n".format(self.testMessageWithLimits.__doc__))

        alphaData = self.createRoadData(name='alpha',
                                        base=self.base,
                                        auto=raeting.AutoMode.once.value)
        keeping.clearAllKeep(alphaData['dirpath'])
        alpha = self.createRoadStack(data=alphaData,
                                     main=True,
                                     auto=alphaData['auto'],
                                     ha=None)

        betaData = self.createRoadData(name='beta',
                                       base=self.base,
                                       auto=raeting.AutoMode.once.value)
        keeping.clearAllKeep(betaData['dirpath'])
        beta = self.createRoadStack(data=betaData,
                                    main=True,
                                    auto=betaData['auto'],
                                    ha=("", raeting.RAET_TEST_PORT))

        console.terse("\nJoin *********\n")
        self.join(alpha, beta) # vacuous join fails because other not main
        for stack in [alpha, beta]:
            self.assertEqual(len(stack.transactions), 0)
            self.assertEqual(len(stack.remotes), 1)
            self.assertEqual(len(stack.nameRemotes), 1)
            remote = stack.remotes.values()[0]
            self.assertIs(remote.joined, True)
            self.assertIs(remote.allowed, None)
            self.assertIs(remote.alived, None)

        console.terse("\nAllow *********\n")
        self.allow(alpha, beta)
        for stack in [alpha, beta]:
            self.assertEqual(len(stack.transactions), 0)
            self.assertEqual(len(stack.remotes), 1)
            self.assertEqual(len(stack.nameRemotes), 1)
            remote = stack.remotes.values()[0]
            self.assertIs(remote.joined, True)
            self.assertIs(remote.allowed, True)
            self.assertIs(remote.alived, True)  # fast alive


        stacking.RoadStack.BurstSize = 0
        self.assertEqual(stacking.RoadStack.BurstSize, 0)

        console.terse("\nMessage Alpha to Beta *********\n")
        msgs = []
        bloat = []
        for i in range(300):
            bloat.append(str(i).rjust(100, " "))
        bloat = "".join(bloat)
        sentMsg = odict(who="Green", data=bloat)
        msgs.append(sentMsg)

        console.terse("\nMessage with drops Alpha to Beta *********\n")
        self.assertEqual(len(alpha.txMsgs), 0)
        self.assertEqual(len(alpha.txes), 0)
        self.assertEqual(len(beta.rxes), 0)
        self.assertEqual(len(beta.rxMsgs), 0)
        alpha.transmit(sentMsg)

        limits = [9, 9]
        self.serviceStacksWithLimits([alpha, beta], limits=limits, duration=10.0)

        for stack in [alpha, beta]:
            self.assertEqual(len(stack.transactions), 0)

        self.assertEqual(len(alpha.txMsgs), 0)
        self.assertEqual(len(alpha.txes), 0)
        self.assertEqual(len(beta.rxes), 0)
        self.assertEqual(len(beta.rxMsgs), 1)
        receivedMsg, source = beta.rxMsgs.popleft()
        self.assertDictEqual(sentMsg, receivedMsg)

        stacking.RoadStack.BurstSize = 0
        for stack in [alpha, beta]:
            stack.server.close()
            stack.clearAllKeeps()

    def testMessageWithDropsLimits(self):
        '''
        Test message with packets dropped both from lost tx using drops and
        lost rx due to small buffers using limits
        '''
        console.terse("{0}\n".format(self.testMessageWithDropsLimits.__doc__))

        alphaData = self.createRoadData(name='alpha',
                                        base=self.base,
                                        auto=raeting.AutoMode.once.value)
        keeping.clearAllKeep(alphaData['dirpath'])
        alpha = self.createRoadStack(data=alphaData,
                                     main=True,
                                     auto=alphaData['auto'],
                                     ha=None)

        betaData = self.createRoadData(name='beta',
                                       base=self.base,
                                       auto=raeting.AutoMode.once.value)
        keeping.clearAllKeep(betaData['dirpath'])
        beta = self.createRoadStack(data=betaData,
                                    main=True,
                                    auto=betaData['auto'],
                                    ha=("", raeting.RAET_TEST_PORT))

        console.terse("\nJoin *********\n")
        self.join(alpha, beta) # vacuous join fails because other not main
        for stack in [alpha, beta]:
            self.assertEqual(len(stack.transactions), 0)
            self.assertEqual(len(stack.remotes), 1)
            self.assertEqual(len(stack.nameRemotes), 1)
            remote = stack.remotes.values()[0]
            self.assertIs(remote.joined, True)
            self.assertIs(remote.allowed, None)
            self.assertIs(remote.alived, None)

        console.terse("\nAllow *********\n")
        self.allow(alpha, beta)
        for stack in [alpha, beta]:
            self.assertEqual(len(stack.transactions), 0)
            self.assertEqual(len(stack.remotes), 1)
            self.assertEqual(len(stack.nameRemotes), 1)
            remote = stack.remotes.values()[0]
            self.assertIs(remote.joined, True)
            self.assertIs(remote.allowed, True)
            self.assertIs(remote.alived, True)  # fast alive


        stacking.RoadStack.BurstSize = 0
        self.assertEqual(stacking.RoadStack.BurstSize, 0)

        console.terse("\nMessage Alpha to Beta *********\n")
        msgs = []
        bloat = []
        for i in range(300):
            bloat.append(str(i).rjust(100, " "))
        bloat = "".join(bloat)
        sentMsg = odict(who="Green", data=bloat)
        msgs.append(sentMsg)

        console.terse("\nMessage with drops Alpha to Beta *********\n")
        self.assertEqual(len(alpha.txMsgs), 0)
        self.assertEqual(len(alpha.txes), 0)
        self.assertEqual(len(beta.rxes), 0)
        self.assertEqual(len(beta.rxMsgs), 0)
        alpha.transmit(sentMsg)

        alphaDrops = [0, 0, 0, 1, 0, 0, 1, 0, 1, 0, 0, 1, 0, 0, 1, 1]
        betaDrops = [0, 0, 1, 0, 0, 1, 0, 0, 1, 0, 1, 0, 1, 0, 0, 1]
        dropage = [list(alphaDrops), list(betaDrops)]

        limits = [9, 9]
        self.serviceStacksWithDropsLimits([alpha, beta],
                                          dropage=dropage,
                                          limits=limits,
                                          duration=10.0)

        for stack in [alpha, beta]:
            self.assertEqual(len(stack.transactions), 0)

        self.assertEqual(len(alpha.txMsgs), 0)
        self.assertEqual(len(alpha.txes), 0)
        self.assertEqual(len(beta.rxes), 0)
        self.assertEqual(len(beta.rxMsgs), 1)
        receivedMsg, source = beta.rxMsgs.popleft()
        self.assertDictEqual(sentMsg, receivedMsg)

        stacking.RoadStack.BurstSize = 0
        for stack in [alpha, beta]:
            stack.server.close()
            stack.clearAllKeeps()

    def testMessageWithBurstElevenDropsLimits(self):
        '''
        Test message with packets dropped both from lost tx using drops and
        lost rx due to small buffers using limits with burst size of eleven
        '''
        console.terse("{0}\n".format(self.testMessageWithBurstElevenDropsLimits.__doc__))

        alphaData = self.createRoadData(name='alpha',
                                        base=self.base,
                                        auto=raeting.AutoMode.once.value)
        keeping.clearAllKeep(alphaData['dirpath'])
        alpha = self.createRoadStack(data=alphaData,
                                     main=True,
                                     auto=alphaData['auto'],
                                     ha=None)

        betaData = self.createRoadData(name='beta',
                                       base=self.base,
                                       auto=raeting.AutoMode.once.value)
        keeping.clearAllKeep(betaData['dirpath'])
        beta = self.createRoadStack(data=betaData,
                                    main=True,
                                    auto=betaData['auto'],
                                    ha=("", raeting.RAET_TEST_PORT))

        console.terse("\nJoin *********\n")
        self.join(alpha, beta) # vacuous join fails because other not main
        for stack in [alpha, beta]:
            self.assertEqual(len(stack.transactions), 0)
            self.assertEqual(len(stack.remotes), 1)
            self.assertEqual(len(stack.nameRemotes), 1)
            remote = stack.remotes.values()[0]
            self.assertIs(remote.joined, True)
            self.assertIs(remote.allowed, None)
            self.assertIs(remote.alived, None)

        console.terse("\nAllow *********\n")
        self.allow(alpha, beta)
        for stack in [alpha, beta]:
            self.assertEqual(len(stack.transactions), 0)
            self.assertEqual(len(stack.remotes), 1)
            self.assertEqual(len(stack.nameRemotes), 1)
            remote = stack.remotes.values()[0]
            self.assertIs(remote.joined, True)
            self.assertIs(remote.allowed, True)
            self.assertIs(remote.alived, True)  # fast alive


        stacking.RoadStack.BurstSize = 11
        self.assertEqual(stacking.RoadStack.BurstSize, 11)

        console.terse("\nMessage Alpha to Beta *********\n")
        msgs = []
        bloat = []
        for i in range(300):
            bloat.append(str(i).rjust(100, " "))
        bloat = "".join(bloat)
        sentMsg = odict(who="Green", data=bloat)
        msgs.append(sentMsg)

        console.terse("\nMessage with drops Alpha to Beta *********\n")
        self.assertEqual(len(alpha.txMsgs), 0)
        self.assertEqual(len(alpha.txes), 0)
        self.assertEqual(len(beta.rxes), 0)
        self.assertEqual(len(beta.rxMsgs), 0)
        alpha.transmit(sentMsg)

        alphaDrops = [0, 0, 0, 1, 0, 0, 1, 0, 1, 0, 0, 1, 0, 0, 1, 1]
        betaDrops = [0, 0, 1, 0, 0, 1, 0, 0, 1, 0, 1, 0, 1, 0, 0, 1]
        dropage = [list(alphaDrops), list(betaDrops)]

        limits = [9, 9]
        self.serviceStacksWithDropsLimits([alpha, beta],
                                          dropage=dropage,
                                          limits=limits,
                                          duration=10.0)

        for stack in [alpha, beta]:
            self.assertEqual(len(stack.transactions), 0)

        self.assertEqual(len(alpha.txMsgs), 0)
        self.assertEqual(len(alpha.txes), 0)
        self.assertEqual(len(beta.rxes), 0)
        self.assertEqual(len(beta.rxMsgs), 1)
        receivedMsg, source = beta.rxMsgs.popleft()
        self.assertDictEqual(sentMsg, receivedMsg)

        stacking.RoadStack.BurstSize = 0
        for stack in [alpha, beta]:
            stack.server.close()
            stack.clearAllKeeps()

    def testMessageWithBurstSevenDropsLimits(self):
        '''
        Test message with packets dropped both from lost tx using drops and
        lost rx due to small buffers using limits with burst size of seven
        '''
        console.terse("{0}\n".format(self.testMessageWithBurstSevenDropsLimits.__doc__))

        alphaData = self.createRoadData(name='alpha',
                                        base=self.base,
                                        auto=raeting.AutoMode.once.value)
        keeping.clearAllKeep(alphaData['dirpath'])
        alpha = self.createRoadStack(data=alphaData,
                                     main=True,
                                     auto=alphaData['auto'],
                                     ha=None)

        betaData = self.createRoadData(name='beta',
                                       base=self.base,
                                       auto=raeting.AutoMode.once.value)
        keeping.clearAllKeep(betaData['dirpath'])
        beta = self.createRoadStack(data=betaData,
                                    main=True,
                                    auto=betaData['auto'],
                                    ha=("", raeting.RAET_TEST_PORT))

        console.terse("\nJoin *********\n")
        self.join(alpha, beta) # vacuous join fails because other not main
        for stack in [alpha, beta]:
            self.assertEqual(len(stack.transactions), 0)
            self.assertEqual(len(stack.remotes), 1)
            self.assertEqual(len(stack.nameRemotes), 1)
            remote = stack.remotes.values()[0]
            self.assertIs(remote.joined, True)
            self.assertIs(remote.allowed, None)
            self.assertIs(remote.alived, None)

        console.terse("\nAllow *********\n")
        self.allow(alpha, beta)
        for stack in [alpha, beta]:
            self.assertEqual(len(stack.transactions), 0)
            self.assertEqual(len(stack.remotes), 1)
            self.assertEqual(len(stack.nameRemotes), 1)
            remote = stack.remotes.values()[0]
            self.assertIs(remote.joined, True)
            self.assertIs(remote.allowed, True)
            self.assertIs(remote.alived, True)  # fast alive


        stacking.RoadStack.BurstSize = 7
        self.assertEqual(stacking.RoadStack.BurstSize, 7)

        console.terse("\nMessage Alpha to Beta *********\n")
        msgs = []
        bloat = []
        for i in range(300):
            bloat.append(str(i).rjust(100, " "))
        bloat = "".join(bloat)
        sentMsg = odict(who="Green", data=bloat)
        msgs.append(sentMsg)

        console.terse("\nMessage with drops Alpha to Beta *********\n")
        self.assertEqual(len(alpha.txMsgs), 0)
        self.assertEqual(len(alpha.txes), 0)
        self.assertEqual(len(beta.rxes), 0)
        self.assertEqual(len(beta.rxMsgs), 0)
        alpha.transmit(sentMsg)

        alphaDrops = [0, 0, 0, 1, 0, 0, 1, 0, 1, 0, 0, 1, 0, 0, 1, 1]
        betaDrops = [0, 0, 1, 0, 0, 1, 0, 0, 1, 0, 1, 0, 1, 0, 0, 1]
        dropage = [list(alphaDrops), list(betaDrops)]

        limits = [9, 9]
        self.serviceStacksWithDropsLimits([alpha, beta],
                                          dropage=dropage,
                                          limits=limits,
                                          duration=10.0)

        for stack in [alpha, beta]:
            self.assertEqual(len(stack.transactions), 0)

        self.assertEqual(len(alpha.txMsgs), 0)
        self.assertEqual(len(alpha.txes), 0)
        self.assertEqual(len(beta.rxes), 0)
        self.assertEqual(len(beta.rxMsgs), 1)
        receivedMsg, source = beta.rxMsgs.popleft()
        self.assertDictEqual(sentMsg, receivedMsg)

        stacking.RoadStack.BurstSize = 0
        for stack in [alpha, beta]:
            stack.server.close()
            stack.clearAllKeeps()

    def testMessageDropAllFirst(self):
        '''
        Test message with all first segments dropped.
        '''
        console.terse("{0}\n".format(self.testMessageDropAllFirst.__doc__))

        alphaData = self.createRoadData(name='alpha',
                                        base=self.base,
                                        auto=raeting.AutoMode.once.value)
        keeping.clearAllKeep(alphaData['dirpath'])
        alpha = self.createRoadStack(data=alphaData,
                                     main=True,
                                     auto=alphaData['auto'],
                                     ha=None)

        betaData = self.createRoadData(name='beta',
                                       base=self.base,
                                       auto=raeting.AutoMode.once.value)
        keeping.clearAllKeep(betaData['dirpath'])
        beta = self.createRoadStack(data=betaData,
                                    main=True,
                                    auto=betaData['auto'],
                                    ha=("", raeting.RAET_TEST_PORT))

        console.terse("\nJoin *********\n")
        self.join(alpha, beta)  # vacuous join fails because other not main
        for stack in [alpha, beta]:
            self.assertEqual(len(stack.transactions), 0)
            self.assertEqual(len(stack.remotes), 1)
            self.assertEqual(len(stack.nameRemotes), 1)
            remote = stack.remotes.values()[0]
            self.assertIs(remote.joined, True)
            self.assertIs(remote.allowed, None)
            self.assertIs(remote.alived, None)

        console.terse("\nAllow *********\n")
        self.allow(alpha, beta)
        for stack in [alpha, beta]:
            self.assertEqual(len(stack.transactions), 0)
            self.assertEqual(len(stack.remotes), 1)
            self.assertEqual(len(stack.nameRemotes), 1)
            remote = stack.remotes.values()[0]
            self.assertIs(remote.joined, True)
            self.assertIs(remote.allowed, True)
            self.assertIs(remote.alived, True)  # fast alive

        console.terse("\nMessage Alpha to Beta *********\n")
        msgs = []
        bloat = []
        for i in xrange(300):
            bloat.append(str(i).rjust(100, " "))
        bloat = "".join(bloat)
        sentMsg = odict(who="Green", data=bloat)
        msgs.append(sentMsg)

        console.terse("\nMessage with drops Alpha to Beta *********\n")
        self.assertEqual(len(alpha.txMsgs), 0)
        self.assertEqual(len(alpha.txes), 0)
        self.assertEqual(len(beta.rxes), 0)
        self.assertEqual(len(beta.rxMsgs), 0)
        alpha.transmit(sentMsg)

        drops = [1]*40
        dropage = [list(drops), list(drops)]
        self.serviceStacksFlushTx([alpha, beta], duration=0.01)  # 1 iteration drop all
        self.serviceStacks([alpha, beta], duration=10.0)

        for stack in [alpha, beta]:
            self.assertEqual(len(stack.transactions), 0)

        self.assertEqual(len(alpha.txMsgs), 0)
        self.assertEqual(len(alpha.txes), 0)
        self.assertEqual(len(beta.rxes), 0)
        self.assertEqual(len(beta.rxMsgs), 1)
        receivedMsg, source = beta.rxMsgs.popleft()
        self.assertDictEqual(sentMsg, receivedMsg)

        console.terse("\nMessage with drops Beta to Alpha *********\n")
        self.assertEqual(len(beta.txMsgs), 0)
        self.assertEqual(len(beta.txes), 0)
        self.assertEqual(len(alpha.rxes), 0)
        self.assertEqual(len(alpha.rxMsgs), 0)
        beta.transmit(sentMsg)

        drops = [1]*40
        dropage = [list(drops), list(drops)]
        self.serviceStacksWithDrops([alpha, beta], dropage=dropage, duration=0.01)  # 1 iteration drop all
        self.serviceStacks([alpha, beta], duration=10.0)

        for stack in [beta, alpha]:
            self.assertEqual(len(stack.transactions), 0)

        self.assertEqual(len(beta.txMsgs), 0)
        self.assertEqual(len(beta.txes), 0)
        self.assertEqual(len(alpha.rxes), 0)
        self.assertEqual(len(alpha.rxMsgs), 1)
        receivedMsg, source = alpha.rxMsgs.popleft()
        self.assertDictEqual(sentMsg, receivedMsg)

        for stack in [alpha, beta]:
            stack.server.close()
            stack.clearAllKeeps()

    def testMessageSingleSegmentedDuplicate(self):
        '''
        Test single segmented message received twice
        '''
        console.terse("{0}\n".format(self.testMessageSingleSegmentedDuplicate.__doc__))

        alphaData = self.createRoadData(name='alpha',
                                        base=self.base,
                                        auto=raeting.AutoMode.once.value)
        keeping.clearAllKeep(alphaData['dirpath'])
        alpha = self.createRoadStack(data=alphaData,
                                     main=True,
                                     auto=alphaData['auto'],
                                     ha=None)

        betaData = self.createRoadData(name='beta',
                                       base=self.base,
                                       auto=raeting.AutoMode.once.value)
        keeping.clearAllKeep(betaData['dirpath'])
        beta = self.createRoadStack(data=betaData,
                                    main=True,
                                    auto=betaData['auto'],
                                    ha=("", raeting.RAET_TEST_PORT))

        console.terse("\nJoin *********\n")
        self.join(alpha, beta) # vacuous join fails because other not main
        for stack in [alpha, beta]:
            self.assertEqual(len(stack.transactions), 0)
            self.assertEqual(len(stack.remotes), 1)
            self.assertEqual(len(stack.nameRemotes), 1)
            remote = stack.remotes.values()[0]
            self.assertIs(remote.joined, True)
            self.assertIs(remote.allowed, None)
            self.assertIs(remote.alived, None)

        console.terse("\nAllow *********\n")
        self.allow(alpha, beta)
        for stack in [alpha, beta]:
            self.assertEqual(len(stack.transactions), 0)
            self.assertEqual(len(stack.remotes), 1)
            self.assertEqual(len(stack.nameRemotes), 1)
            remote = stack.remotes.values()[0]
            self.assertIs(remote.joined, True)
            self.assertIs(remote.allowed, True)
            self.assertIs(remote.alived, True)  # fast alive

        console.terse("\nMessage Alpha to Beta *********\n")
        msgs = []
        bloat = []
        for i in range(5):
            bloat.append(str(i).rjust(100, " "))
        bloat = "".join(bloat)
        sentMsg = odict(who="Green", data=bloat)
        alpha.transmit(sentMsg)
        # Send the message and redo the message
        self.serviceStack(alpha, duration=0.5)  # transmit
        self.assertIn('redo_segment', alpha.stats)

        self.serviceStacks((beta, alpha))

        for stack in [alpha, beta]:
            self.assertEqual(len(stack.transactions), 0)

        self.assertEqual(len(alpha.txMsgs), 0)
        self.assertEqual(len(alpha.txes), 0)
        self.assertEqual(len(beta.rxes), 0)
<<<<<<< HEAD
        #self.assertEqual(len(beta.rxMsgs), 1)
=======
        self.assertEqual(len(beta.rxMsgs), 1)
>>>>>>> ae27862a
        receivedMsg, source = beta.rxMsgs.popleft()
        self.assertDictEqual(sentMsg, receivedMsg)

        stacking.RoadStack.BurstSize = 0
        for stack in [alpha, beta]:
            stack.server.close()
            stack.clearAllKeeps()

    def testMessageSegmentedLostAckDuplicate(self):
        '''
        Test single segmented message received twice
        '''
        console.terse("{0}\n".format(self.testMessageSegmentedLostAckDuplicate.__doc__))

        alphaData = self.createRoadData(name='alpha',
                                        base=self.base,
                                        auto=raeting.AutoMode.once.value)
        keeping.clearAllKeep(alphaData['dirpath'])
        alpha = self.createRoadStack(data=alphaData,
                                     main=True,
                                     auto=alphaData['auto'],
                                     ha=None)

        betaData = self.createRoadData(name='beta',
                                       base=self.base,
                                       auto=raeting.AutoMode.once.value)
        keeping.clearAllKeep(betaData['dirpath'])
        beta = self.createRoadStack(data=betaData,
                                    main=True,
                                    auto=betaData['auto'],
                                    ha=("", raeting.RAET_TEST_PORT))

        console.terse("\nJoin *********\n")
        self.join(alpha, beta) # vacuous join fails because other not main
        for stack in [alpha, beta]:
            self.assertEqual(len(stack.transactions), 0)
            self.assertEqual(len(stack.remotes), 1)
            self.assertEqual(len(stack.nameRemotes), 1)
            remote = stack.remotes.values()[0]
            self.assertIs(remote.joined, True)
            self.assertIs(remote.allowed, None)
            self.assertIs(remote.alived, None)

        console.terse("\nAllow *********\n")
        self.allow(alpha, beta)
        for stack in [alpha, beta]:
            self.assertEqual(len(stack.transactions), 0)
            self.assertEqual(len(stack.remotes), 1)
            self.assertEqual(len(stack.nameRemotes), 1)
            remote = stack.remotes.values()[0]
            self.assertIs(remote.joined, True)
            self.assertIs(remote.allowed, True)
            self.assertIs(remote.alived, True)  # fast alive

        console.terse("\nMessage Alpha to Beta *********\n")
        msgs = []
        bloat = []
        for i in range(15):  # 2 segments expected
            bloat.append(str(i).rjust(100, " "))
        bloat = "".join(bloat)
        sentMsg = odict(who="Green", data=bloat)
        alpha.transmit(sentMsg)
        # Messenger: send the message
        alpha.serviceAll()
        self.store.advanceStamp(0.1)
        time.sleep(0.1)
        # Messengent: receive, handle the message, send Ack, remove transaction
        beta.serviceAll()
        self.store.advanceStamp(0.1)
        time.sleep(0.1)
        # Drop Ack as if it's lost
        alpha.serviceReceives()
        self.assertEqual(len(alpha.rxes), 1)
        alpha.rxes.clear()
        # Messenger: resend last segment without AF
        self.serviceStack(alpha, duration=0.5)  # transmit
        self.assertIn('redo_segment', alpha.stats)
        # Messengent: create new transaction and request missed segments, all but the last one
        self.serviceStacks((beta, alpha))

        for stack in [alpha, beta]:
            self.assertEqual(len(stack.transactions), 0)

        self.assertEqual(len(alpha.txMsgs), 0)
        self.assertEqual(len(alpha.txes), 0)
        self.assertEqual(len(beta.rxes), 0)
<<<<<<< HEAD
        #self.assertEqual(len(beta.rxMsgs), 1)
=======
        self.assertEqual(len(beta.rxMsgs), 1)
>>>>>>> ae27862a
        receivedMsg, source = beta.rxMsgs.popleft()
        self.assertDictEqual(sentMsg, receivedMsg)

        stacking.RoadStack.BurstSize = 0
        for stack in [alpha, beta]:
            stack.server.close()
            stack.clearAllKeeps()


def runOne(test):
    '''
    Unittest Runner
    '''
    test = BasicTestCase(test)
    suite = unittest.TestSuite([test])
    unittest.TextTestRunner(verbosity=2).run(suite)

def runSome():
    '''
    Unittest runner
    '''
    tests =  []
    names = [
                'testMessageBurstZero',
                'testMessageBurstOne',
                'testMessageBurstEleven',
                'testMessageWithDrops',
                'testMessageWithBurstDrops',
                'testMessageWithBufferDrops',
                'testMessageWithLimits',
                'testMessageWithDropsLimits',
                'testMessageWithBurstElevenDropsLimits',
                'testMessageWithBurstSevenDropsLimits',
                'testMessageDropAllFirst',
                'testMessageSingleSegmentedDuplicate',
                'testMessageSegmentedLostAckDuplicate',
            ]

    tests.extend(map(BasicTestCase, names))

    suite = unittest.TestSuite(tests)
    unittest.TextTestRunner(verbosity=2).run(suite)

def runAll():
    '''
    Unittest runner
    '''
    suite = unittest.TestSuite()
    suite.addTest(unittest.TestLoader().loadTestsFromTestCase(BasicTestCase))

    unittest.TextTestRunner(verbosity=2).run(suite)

if __name__ == '__main__' and __package__ is None:

    #console.reinit(verbosity=console.Wordage.concise)

    #runAll() #run all unittests

    runSome()#only run some

    #runOne('testMessageWithBurstSevenDropsLimits')<|MERGE_RESOLUTION|>--- conflicted
+++ resolved
@@ -1468,11 +1468,9 @@
         self.assertEqual(len(alpha.txMsgs), 0)
         self.assertEqual(len(alpha.txes), 0)
         self.assertEqual(len(beta.rxes), 0)
-<<<<<<< HEAD
-        #self.assertEqual(len(beta.rxMsgs), 1)
-=======
+
+        # withoutfix comment out
         self.assertEqual(len(beta.rxMsgs), 1)
->>>>>>> ae27862a
         receivedMsg, source = beta.rxMsgs.popleft()
         self.assertDictEqual(sentMsg, receivedMsg)
 
@@ -1559,11 +1557,10 @@
         self.assertEqual(len(alpha.txMsgs), 0)
         self.assertEqual(len(alpha.txes), 0)
         self.assertEqual(len(beta.rxes), 0)
-<<<<<<< HEAD
-        #self.assertEqual(len(beta.rxMsgs), 1)
-=======
+
+        # without fix comment out
         self.assertEqual(len(beta.rxMsgs), 1)
->>>>>>> ae27862a
+
         receivedMsg, source = beta.rxMsgs.popleft()
         self.assertDictEqual(sentMsg, receivedMsg)
 
